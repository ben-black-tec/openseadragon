--- conflicted
+++ resolved
@@ -157,14 +157,6 @@
                 ext.loseContext();
             }
 
-<<<<<<< HEAD
-=======
-            // unbind our event listeners from the viewer
-            this.viewer.removeHandler("tile-ready", this._boundToTileReady);
-            this.viewer.removeHandler("image-unloaded", this._boundToImageUnloaded);
-            this.viewer.removeHandler("resize", this._resizeHandler);
-
->>>>>>> a10b9086
             // set our webgl context reference to null to enable garbage collection
             this._gl = null;
 
@@ -830,13 +822,8 @@
             this._renderingCanvas.height = this._clippingCanvas.height = this._outputCanvas.height;
 
             this._gl = this._renderingCanvas.getContext('webgl');
-<<<<<<< HEAD
-            //make the additional canvas elements mirror size changes to the output canvas
-            this.viewer.addHandler("resize", function(){
-=======
 
             this._resizeHandler = function(){
->>>>>>> a10b9086
 
                 if(_this._outputCanvas !== _this.viewer.drawer.canvas){
                     _this._outputCanvas.style.width = _this.viewer.drawer.canvas.clientWidth + 'px';
