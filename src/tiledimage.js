/*
 * OpenSeadragon - TiledImage
 *
 * Copyright (C) 2009 CodePlex Foundation
 * Copyright (C) 2010-2013 OpenSeadragon contributors
 *
 * Redistribution and use in source and binary forms, with or without
 * modification, are permitted provided that the following conditions are
 * met:
 *
 * - Redistributions of source code must retain the above copyright notice,
 *   this list of conditions and the following disclaimer.
 *
 * - Redistributions in binary form must reproduce the above copyright
 *   notice, this list of conditions and the following disclaimer in the
 *   documentation and/or other materials provided with the distribution.
 *
 * - Neither the name of CodePlex Foundation nor the names of its
 *   contributors may be used to endorse or promote products derived from
 *   this software without specific prior written permission.
 *
 * THIS SOFTWARE IS PROVIDED BY THE COPYRIGHT HOLDERS AND CONTRIBUTORS
 * "AS IS" AND ANY EXPRESS OR IMPLIED WARRANTIES, INCLUDING, BUT NOT
 * LIMITED TO, THE IMPLIED WARRANTIES OF MERCHANTABILITY AND FITNESS FOR
 * A PARTICULAR PURPOSE ARE DISCLAIMED.  IN NO EVENT SHALL THE COPYRIGHT
 * OWNER OR CONTRIBUTORS BE LIABLE FOR ANY DIRECT, INDIRECT, INCIDENTAL,
 * SPECIAL, EXEMPLARY, OR CONSEQUENTIAL DAMAGES (INCLUDING, BUT NOT LIMITED
 * TO, PROCUREMENT OF SUBSTITUTE GOODS OR SERVICES; LOSS OF USE, DATA, OR
 * PROFITS; OR BUSINESS INTERRUPTION) HOWEVER CAUSED AND ON ANY THEORY OF
 * LIABILITY, WHETHER IN CONTRACT, STRICT LIABILITY, OR TORT (INCLUDING
 * NEGLIGENCE OR OTHERWISE) ARISING IN ANY WAY OUT OF THE USE OF THIS
 * SOFTWARE, EVEN IF ADVISED OF THE POSSIBILITY OF SUCH DAMAGE.
 */

(function( $ ){

/**
 * You shouldn't have to create a TiledImage instance directly; get it asynchronously by
 * using {@link OpenSeadragon.Viewer#open} or {@link OpenSeadragon.Viewer#addTiledImage} instead.
 * @class TiledImage
 * @memberof OpenSeadragon
 * @extends OpenSeadragon.EventSource
 * @classdesc Handles rendering of tiles for an {@link OpenSeadragon.Viewer}.
 * A new instance is created for each TileSource opened.
 * @param {Object} options - Configuration for this TiledImage.
 * @param {OpenSeadragon.TileSource} options.source - The TileSource that defines this TiledImage.
 * @param {OpenSeadragon.Viewer} options.viewer - The Viewer that owns this TiledImage.
 * @param {OpenSeadragon.TileCache} options.tileCache - The TileCache for this TiledImage to use.
 * @param {OpenSeadragon.Drawer} options.drawer - The Drawer for this TiledImage to draw onto.
 * @param {OpenSeadragon.ImageLoader} options.imageLoader - The ImageLoader for this TiledImage to use.
 * @param {Number} [options.x=0] - Left position, in viewport coordinates.
 * @param {Number} [options.y=0] - Top position, in viewport coordinates.
 * @param {Number} [options.width=1] - Width, in viewport coordinates.
 * @param {Number} [options.height] - Height, in viewport coordinates.
 * @param {OpenSeadragon.Rect} [options.fitBounds] The bounds in viewport coordinates
 * to fit the image into. If specified, x, y, width and height get ignored.
 * @param {OpenSeadragon.Placement} [options.fitBoundsPlacement=OpenSeadragon.Placement.CENTER]
 * How to anchor the image in the bounds if options.fitBounds is set.
 * @param {OpenSeadragon.Rect} [options.clip] - An area, in image pixels, to clip to
 * (portions of the image outside of this area will not be visible). Only works on
 * browsers that support the HTML5 canvas.
 * @param {Number} [options.springStiffness] - See {@link OpenSeadragon.Options}.
 * @param {Boolean} [options.animationTime] - See {@link OpenSeadragon.Options}.
 * @param {Number} [options.minZoomImageRatio] - See {@link OpenSeadragon.Options}.
 * @param {Boolean} [options.wrapHorizontal] - See {@link OpenSeadragon.Options}.
 * @param {Boolean} [options.wrapVertical] - See {@link OpenSeadragon.Options}.
 * @param {Boolean} [options.immediateRender] - See {@link OpenSeadragon.Options}.
 * @param {Number} [options.blendTime] - See {@link OpenSeadragon.Options}.
 * @param {Boolean} [options.alwaysBlend] - See {@link OpenSeadragon.Options}.
 * @param {Number} [options.minPixelRatio] - See {@link OpenSeadragon.Options}.
 * @param {Number} [options.smoothTileEdgesMinZoom] - See {@link OpenSeadragon.Options}.
 * @param {Boolean} [options.iOSDevice] - See {@link OpenSeadragon.Options}.
 * @param {Number} [options.opacity=1] - Set to draw at proportional opacity. If zero, images will not draw.
 * @param {Boolean} [options.preload=false] - Set true to load even when the image is hidden by zero opacity.
 * @param {String} [options.compositeOperation] - How the image is composited onto other images; see compositeOperation in {@link OpenSeadragon.Options} for possible
 values.
 * @param {Boolean} [options.debugMode] - See {@link OpenSeadragon.Options}.
 * @param {String|CanvasGradient|CanvasPattern|Function} [options.placeholderFillStyle] - See {@link OpenSeadragon.Options}.
 * @param {String|Boolean} [options.crossOriginPolicy] - See {@link OpenSeadragon.Options}.
 * @param {Boolean} [options.ajaxWithCredentials] - See {@link OpenSeadragon.Options}.
 * @param {Boolean} [options.loadTilesWithAjax]
 *      Whether to load tile data using AJAX requests.
 *      Defaults to the setting in {@link OpenSeadragon.Options}.
 * @param {Object} [options.ajaxHeaders={}]
 *      A set of headers to include when making tile AJAX requests.
 */
$.TiledImage = function( options ) {
    var _this = this;
    /**
     * The {@link OpenSeadragon.TileSource} that defines this TiledImage.
     * @member {OpenSeadragon.TileSource} source
     * @memberof OpenSeadragon.TiledImage#
     */
    $.console.assert( options.tileCache, "[TiledImage] options.tileCache is required" );
    $.console.assert( options.drawer, "[TiledImage] options.drawer is required" );
    $.console.assert( options.viewer, "[TiledImage] options.viewer is required" );
    $.console.assert( options.imageLoader, "[TiledImage] options.imageLoader is required" );
    $.console.assert( options.source, "[TiledImage] options.source is required" );
    $.console.assert(!options.clip || options.clip instanceof $.Rect,
        "[TiledImage] options.clip must be an OpenSeadragon.Rect if present");

    $.EventSource.call( this );

    this._tileCache = options.tileCache;
    delete options.tileCache;

    this._drawer = options.drawer;
    delete options.drawer;

    this._imageLoader = options.imageLoader;
    delete options.imageLoader;

    if (options.clip instanceof $.Rect) {
        this._clip = options.clip.clone();
    }

    delete options.clip;

    var x = options.x || 0;
    delete options.x;
    var y = options.y || 0;
    delete options.y;

    // Ratio of zoomable image height to width.
    this.normHeight = options.source.dimensions.y / options.source.dimensions.x;
    this.contentAspectX = options.source.dimensions.x / options.source.dimensions.y;

    var scale = 1;
    if ( options.width ) {
        scale = options.width;
        delete options.width;

        if ( options.height ) {
            $.console.error( "specifying both width and height to a tiledImage is not supported" );
            delete options.height;
        }
    } else if ( options.height ) {
        scale = options.height / this.normHeight;
        delete options.height;
    }

    var fitBounds = options.fitBounds;
    delete options.fitBounds;
    var fitBoundsPlacement = options.fitBoundsPlacement || OpenSeadragon.Placement.CENTER;
    delete options.fitBoundsPlacement;

    var degrees = options.degrees || 0;
    delete options.degrees;

    $.extend( true, this, {

        //internal state properties
        viewer:         null,
        tilesMatrix:    {},    // A '3d' dictionary [level][x][y] --> Tile.
        coverage:       {},    // A '3d' dictionary [level][x][y] --> Boolean; shows what areas have been drawn.
        loadingCoverage: {},   // A '3d' dictionary [level][x][y] --> Boolean; shows what areas are loaded or are being loaded/blended.
        lastDrawn:      [],    // An unordered list of Tiles drawn last frame.
        lastResetTime:  0,     // Last time for which the tiledImage was reset.
        _midDraw:       false, // Is the tiledImage currently updating the viewport?
        _needsDraw:     true,  // Does the tiledImage need to update the viewport again?
        _hasOpaqueTile: false,  // Do we have even one fully opaque tile?
        _tilesLoading:  0,     // The number of pending tile requests.
        //configurable settings
        springStiffness:                   $.DEFAULT_SETTINGS.springStiffness,
        animationTime:                     $.DEFAULT_SETTINGS.animationTime,
        minZoomImageRatio:                 $.DEFAULT_SETTINGS.minZoomImageRatio,
        wrapHorizontal:                    $.DEFAULT_SETTINGS.wrapHorizontal,
        wrapVertical:                      $.DEFAULT_SETTINGS.wrapVertical,
        immediateRender:                   $.DEFAULT_SETTINGS.immediateRender,
        blendTime:                         $.DEFAULT_SETTINGS.blendTime,
        alwaysBlend:                       $.DEFAULT_SETTINGS.alwaysBlend,
        minPixelRatio:                     $.DEFAULT_SETTINGS.minPixelRatio,
        smoothTileEdgesMinZoom:            $.DEFAULT_SETTINGS.smoothTileEdgesMinZoom,
        iOSDevice:                         $.DEFAULT_SETTINGS.iOSDevice,
        debugMode:                         $.DEFAULT_SETTINGS.debugMode,
        crossOriginPolicy:                 $.DEFAULT_SETTINGS.crossOriginPolicy,
        ajaxWithCredentials:               $.DEFAULT_SETTINGS.ajaxWithCredentials,
        placeholderFillStyle:              $.DEFAULT_SETTINGS.placeholderFillStyle,
        opacity:                           $.DEFAULT_SETTINGS.opacity,
        preload:                           $.DEFAULT_SETTINGS.preload,
        compositeOperation:                $.DEFAULT_SETTINGS.compositeOperation,
        subPixelRoundingForTransparency:   $.DEFAULT_SETTINGS.subPixelRoundingForTransparency
    }, options );

    this._preload = this.preload;
    delete this.preload;

    this._fullyLoaded = false;

    this._xSpring = new $.Spring({
        initial: x,
        springStiffness: this.springStiffness,
        animationTime: this.animationTime
    });

    this._ySpring = new $.Spring({
        initial: y,
        springStiffness: this.springStiffness,
        animationTime: this.animationTime
    });

    this._scaleSpring = new $.Spring({
        initial: scale,
        springStiffness: this.springStiffness,
        animationTime: this.animationTime
    });

    this._degreesSpring = new $.Spring({
        initial: degrees,
        springStiffness: this.springStiffness,
        animationTime: this.animationTime
    });

    this._updateForScale();

    if (fitBounds) {
        this.fitBounds(fitBounds, fitBoundsPlacement, true);
    }

    // We need a callback to give image manipulation a chance to happen
    this._drawingHandler = function(args) {
        /**
         * This event is fired just before the tile is drawn giving the application a chance to alter the image.
         *
         * NOTE: This event is only fired when the drawer is using a &lt;canvas&gt;.
         *
         * @event tile-drawing
         * @memberof OpenSeadragon.Viewer
         * @type {object}
         * @property {OpenSeadragon.Viewer} eventSource - A reference to the Viewer which raised the event.
         * @property {OpenSeadragon.Tile} tile - The Tile being drawn.
         * @property {OpenSeadragon.TiledImage} tiledImage - Which TiledImage is being drawn.
         * @property {OpenSeadragon.Tile} context - The HTML canvas context being drawn into.
         * @property {OpenSeadragon.Tile} rendered - The HTML canvas context containing the tile imagery.
         * @property {?Object} userData - Arbitrary subscriber-defined object.
         */
        _this.viewer.raiseEvent('tile-drawing', $.extend({
            tiledImage: _this
        }, args));
    };
};

$.extend($.TiledImage.prototype, $.EventSource.prototype, /** @lends OpenSeadragon.TiledImage.prototype */{
    /**
     * @returns {Boolean} Whether the TiledImage needs to be drawn.
     */
    needsDraw: function() {
        return this._needsDraw;
    },

    /**
     * @returns {Boolean} Whether all tiles necessary for this TiledImage to draw at the current view have been loaded.
     */
    getFullyLoaded: function() {
        return this._fullyLoaded;
    },

    // private
    _setFullyLoaded: function(flag) {
        if (flag === this._fullyLoaded) {
            return;
        }

        this._fullyLoaded = flag;

        /**
         * Fired when the TiledImage's "fully loaded" flag (whether all tiles necessary for this TiledImage
         * to draw at the current view have been loaded) changes.
         *
         * @event fully-loaded-change
         * @memberof OpenSeadragon.TiledImage
         * @type {object}
         * @property {Boolean} fullyLoaded - The new "fully loaded" value.
         * @property {OpenSeadragon.TiledImage} eventSource - A reference to the TiledImage which raised the event.
         * @property {?Object} userData - Arbitrary subscriber-defined object.
         */
        this.raiseEvent('fully-loaded-change', {
            fullyLoaded: this._fullyLoaded
        });
    },

    /**
     * Clears all tiles and triggers an update on the next call to
     * {@link OpenSeadragon.TiledImage#update}.
     */
    reset: function() {
        this._tileCache.clearTilesFor(this);
        this.lastResetTime = $.now();
        this._needsDraw = true;
    },

    /**
     * Updates the TiledImage's bounds, animating if needed.
     * @returns {Boolean} Whether the TiledImage animated.
     */
    update: function() {
        var xUpdated = this._xSpring.update();
        var yUpdated = this._ySpring.update();
        var scaleUpdated = this._scaleSpring.update();
        var degreesUpdated = this._degreesSpring.update();

        if (xUpdated || yUpdated || scaleUpdated || degreesUpdated) {
            this._updateForScale();
            this._needsDraw = true;
            return true;
        }

        return false;
    },

    /**
     * Draws the TiledImage to its Drawer.
     */
    draw: function() {
        if (this.opacity !== 0 || this._preload) {
            this._midDraw = true;
            this._updateViewport();
            this._midDraw = false;
        }
        // Images with opacity 0 should not need to be drawn in future. this._needsDraw = false is set in this._updateViewport() for other images.
        else {
            this._needsDraw = false;
        }
    },

    /**
     * Destroy the TiledImage (unload current loaded tiles).
     */
    destroy: function() {
        this.reset();

        if (this.source.destroy) {
            this.source.destroy();
        }
    },

    /**
     * Get this TiledImage's bounds in viewport coordinates.
     * @param {Boolean} [current=false] - Pass true for the current location;
     * false for target location.
     * @returns {OpenSeadragon.Rect} This TiledImage's bounds in viewport coordinates.
     */
    getBounds: function(current) {
        return this.getBoundsNoRotate(current)
            .rotate(this.getRotation(current), this._getRotationPoint(current));
    },

    /**
     * Get this TiledImage's bounds in viewport coordinates without taking
     * rotation into account.
     * @param {Boolean} [current=false] - Pass true for the current location;
     * false for target location.
     * @returns {OpenSeadragon.Rect} This TiledImage's bounds in viewport coordinates.
     */
    getBoundsNoRotate: function(current) {
        return current ?
            new $.Rect(
                this._xSpring.current.value,
                this._ySpring.current.value,
                this._worldWidthCurrent,
                this._worldHeightCurrent) :
            new $.Rect(
                this._xSpring.target.value,
                this._ySpring.target.value,
                this._worldWidthTarget,
                this._worldHeightTarget);
    },

    // deprecated
    getWorldBounds: function() {
        $.console.error('[TiledImage.getWorldBounds] is deprecated; use TiledImage.getBounds instead');
        return this.getBounds();
    },

    /**
     * Get the bounds of the displayed part of the tiled image.
     * @param {Boolean} [current=false] Pass true for the current location,
     * false for the target location.
     * @returns {$.Rect} The clipped bounds in viewport coordinates.
     */
    getClippedBounds: function(current) {
        var bounds = this.getBoundsNoRotate(current);
        if (this._clip) {
            var worldWidth = current ?
                this._worldWidthCurrent : this._worldWidthTarget;
            var ratio = worldWidth / this.source.dimensions.x;
            var clip = this._clip.times(ratio);
            bounds = new $.Rect(
                bounds.x + clip.x,
                bounds.y + clip.y,
                clip.width,
                clip.height);
        }
        return bounds.rotate(this.getRotation(current), this._getRotationPoint(current));
    },

    /**
     * @function
     * @param {Number} level
     * @param {Number} x
     * @param {Number} y
     * @returns {OpenSeadragon.Rect} Where this tile fits (in normalized coordinates).
     */
    getTileBounds: function( level, x, y ) {
        var numTiles = this.source.getNumTiles(level);
        var xMod    = ( numTiles.x + ( x % numTiles.x ) ) % numTiles.x;
        var yMod    = ( numTiles.y + ( y % numTiles.y ) ) % numTiles.y;
        var bounds = this.source.getTileBounds(level, xMod, yMod);
        if (this.getFlip()) {
            bounds.x = 1 - bounds.x - bounds.width;
        }
        bounds.x += (x - xMod) / numTiles.x;
        bounds.y += (this._worldHeightCurrent / this._worldWidthCurrent) * ((y - yMod) / numTiles.y);
        return bounds;
    },

    /**
     * @returns {OpenSeadragon.Point} This TiledImage's content size, in original pixels.
     */
    getContentSize: function() {
        return new $.Point(this.source.dimensions.x, this.source.dimensions.y);
    },

    /**
     * @returns {OpenSeadragon.Point} The TiledImage's content size, in window coordinates.
     */
    getSizeInWindowCoordinates: function() {
        var topLeft = this.imageToWindowCoordinates(new $.Point(0, 0));
        var bottomRight = this.imageToWindowCoordinates(this.getContentSize());
        return new $.Point(bottomRight.x - topLeft.x, bottomRight.y - topLeft.y);
    },

    // private
    _viewportToImageDelta: function( viewerX, viewerY, current ) {
        var scale = (current ? this._scaleSpring.current.value : this._scaleSpring.target.value);
        return new $.Point(viewerX * (this.source.dimensions.x / scale),
            viewerY * ((this.source.dimensions.y * this.contentAspectX) / scale));
    },

    /**
     * Translates from OpenSeadragon viewer coordinate system to image coordinate system.
     * This method can be called either by passing X,Y coordinates or an {@link OpenSeadragon.Point}.
     * @param {Number|OpenSeadragon.Point} viewerX - The X coordinate or point in viewport coordinate system.
     * @param {Number} [viewerY] - The Y coordinate in viewport coordinate system.
     * @param {Boolean} [current=false] - Pass true to use the current location; false for target location.
     * @return {OpenSeadragon.Point} A point representing the coordinates in the image.
     */
    viewportToImageCoordinates: function(viewerX, viewerY, current) {
        var point;
        if (viewerX instanceof $.Point) {
            //they passed a point instead of individual components
            current = viewerY;
            point = viewerX;
        } else {
            point = new $.Point(viewerX, viewerY);
        }

        point = point.rotate(-this.getRotation(current), this._getRotationPoint(current));
        return current ?
            this._viewportToImageDelta(
                point.x - this._xSpring.current.value,
                point.y - this._ySpring.current.value) :
            this._viewportToImageDelta(
                point.x - this._xSpring.target.value,
                point.y - this._ySpring.target.value);
    },

    // private
    _imageToViewportDelta: function( imageX, imageY, current ) {
        var scale = (current ? this._scaleSpring.current.value : this._scaleSpring.target.value);
        return new $.Point((imageX / this.source.dimensions.x) * scale,
            (imageY / this.source.dimensions.y / this.contentAspectX) * scale);
    },

    /**
     * Translates from image coordinate system to OpenSeadragon viewer coordinate system
     * This method can be called either by passing X,Y coordinates or an {@link OpenSeadragon.Point}.
     * @param {Number|OpenSeadragon.Point} imageX - The X coordinate or point in image coordinate system.
     * @param {Number} [imageY] - The Y coordinate in image coordinate system.
     * @param {Boolean} [current=false] - Pass true to use the current location; false for target location.
     * @return {OpenSeadragon.Point} A point representing the coordinates in the viewport.
     */
    imageToViewportCoordinates: function(imageX, imageY, current) {
        if (imageX instanceof $.Point) {
            //they passed a point instead of individual components
            current = imageY;
            imageY = imageX.y;
            imageX = imageX.x;
        }

        var point = this._imageToViewportDelta(imageX, imageY);
        if (current) {
            point.x += this._xSpring.current.value;
            point.y += this._ySpring.current.value;
        } else {
            point.x += this._xSpring.target.value;
            point.y += this._ySpring.target.value;
        }

        return point.rotate(this.getRotation(current), this._getRotationPoint(current));
    },

    /**
     * Translates from a rectangle which describes a portion of the image in
     * pixel coordinates to OpenSeadragon viewport rectangle coordinates.
     * This method can be called either by passing X,Y,width,height or an {@link OpenSeadragon.Rect}.
     * @param {Number|OpenSeadragon.Rect} imageX - The left coordinate or rectangle in image coordinate system.
     * @param {Number} [imageY] - The top coordinate in image coordinate system.
     * @param {Number} [pixelWidth] - The width in pixel of the rectangle.
     * @param {Number} [pixelHeight] - The height in pixel of the rectangle.
     * @param {Boolean} [current=false] - Pass true to use the current location; false for target location.
     * @return {OpenSeadragon.Rect} A rect representing the coordinates in the viewport.
     */
    imageToViewportRectangle: function(imageX, imageY, pixelWidth, pixelHeight, current) {
        var rect = imageX;
        if (rect instanceof $.Rect) {
            //they passed a rect instead of individual components
            current = imageY;
        } else {
            rect = new $.Rect(imageX, imageY, pixelWidth, pixelHeight);
        }

        var coordA = this.imageToViewportCoordinates(rect.getTopLeft(), current);
        var coordB = this._imageToViewportDelta(rect.width, rect.height, current);

        return new $.Rect(
            coordA.x,
            coordA.y,
            coordB.x,
            coordB.y,
            rect.degrees + this.getRotation(current)
        );
    },

    /**
     * Translates from a rectangle which describes a portion of
     * the viewport in point coordinates to image rectangle coordinates.
     * This method can be called either by passing X,Y,width,height or an {@link OpenSeadragon.Rect}.
     * @param {Number|OpenSeadragon.Rect} viewerX - The left coordinate or rectangle in viewport coordinate system.
     * @param {Number} [viewerY] - The top coordinate in viewport coordinate system.
     * @param {Number} [pointWidth] - The width in viewport coordinate system.
     * @param {Number} [pointHeight] - The height in viewport coordinate system.
     * @param {Boolean} [current=false] - Pass true to use the current location; false for target location.
     * @return {OpenSeadragon.Rect} A rect representing the coordinates in the image.
     */
    viewportToImageRectangle: function( viewerX, viewerY, pointWidth, pointHeight, current ) {
        var rect = viewerX;
        if (viewerX instanceof $.Rect) {
            //they passed a rect instead of individual components
            current = viewerY;
        } else {
            rect = new $.Rect(viewerX, viewerY, pointWidth, pointHeight);
        }

        var coordA = this.viewportToImageCoordinates(rect.getTopLeft(), current);
        var coordB = this._viewportToImageDelta(rect.width, rect.height, current);

        return new $.Rect(
            coordA.x,
            coordA.y,
            coordB.x,
            coordB.y,
            rect.degrees - this.getRotation(current)
        );
    },

    /**
     * Convert pixel coordinates relative to the viewer element to image
     * coordinates.
     * @param {OpenSeadragon.Point} pixel
     * @returns {OpenSeadragon.Point}
     */
    viewerElementToImageCoordinates: function( pixel ) {
        var point = this.viewport.pointFromPixel( pixel, true );
        return this.viewportToImageCoordinates( point );
    },

    /**
     * Convert pixel coordinates relative to the image to
     * viewer element coordinates.
     * @param {OpenSeadragon.Point} pixel
     * @returns {OpenSeadragon.Point}
     */
    imageToViewerElementCoordinates: function( pixel ) {
        var point = this.imageToViewportCoordinates( pixel );
        return this.viewport.pixelFromPoint( point, true );
    },

    /**
     * Convert pixel coordinates relative to the window to image coordinates.
     * @param {OpenSeadragon.Point} pixel
     * @returns {OpenSeadragon.Point}
     */
    windowToImageCoordinates: function( pixel ) {
        var viewerCoordinates = pixel.minus(
            OpenSeadragon.getElementPosition( this.viewer.element ));
        return this.viewerElementToImageCoordinates( viewerCoordinates );
    },

    /**
     * Convert image coordinates to pixel coordinates relative to the window.
     * @param {OpenSeadragon.Point} pixel
     * @returns {OpenSeadragon.Point}
     */
    imageToWindowCoordinates: function( pixel ) {
        var viewerCoordinates = this.imageToViewerElementCoordinates( pixel );
        return viewerCoordinates.plus(
            OpenSeadragon.getElementPosition( this.viewer.element ));
    },

    // private
    // Convert rectangle in viewport coordinates to this tiled image point
    // coordinates (x in [0, 1] and y in [0, aspectRatio])
    _viewportToTiledImageRectangle: function(rect) {
        var scale = this._scaleSpring.current.value;
        rect = rect.rotate(-this.getRotation(true), this._getRotationPoint(true));
        return new $.Rect(
            (rect.x - this._xSpring.current.value) / scale,
            (rect.y - this._ySpring.current.value) / scale,
            rect.width / scale,
            rect.height / scale,
            rect.degrees);
    },

    /**
     * Convert a viewport zoom to an image zoom.
     * Image zoom: ratio of the original image size to displayed image size.
     * 1 means original image size, 0.5 half size...
     * Viewport zoom: ratio of the displayed image's width to viewport's width.
     * 1 means identical width, 2 means image's width is twice the viewport's width...
     * @function
     * @param {Number} viewportZoom The viewport zoom
     * @returns {Number} imageZoom The image zoom
     */
    viewportToImageZoom: function( viewportZoom ) {
        var ratio = this._scaleSpring.current.value *
            this.viewport._containerInnerSize.x / this.source.dimensions.x;
        return ratio * viewportZoom;
    },

    /**
     * Convert an image zoom to a viewport zoom.
     * Image zoom: ratio of the original image size to displayed image size.
     * 1 means original image size, 0.5 half size...
     * Viewport zoom: ratio of the displayed image's width to viewport's width.
     * 1 means identical width, 2 means image's width is twice the viewport's width...
     * Note: not accurate with multi-image.
     * @function
     * @param {Number} imageZoom The image zoom
     * @returns {Number} viewportZoom The viewport zoom
     */
    imageToViewportZoom: function( imageZoom ) {
        var ratio = this._scaleSpring.current.value *
            this.viewport._containerInnerSize.x / this.source.dimensions.x;
        return imageZoom / ratio;
    },

    /**
     * Sets the TiledImage's position in the world.
     * @param {OpenSeadragon.Point} position - The new position, in viewport coordinates.
     * @param {Boolean} [immediately=false] - Whether to animate to the new position or snap immediately.
     * @fires OpenSeadragon.TiledImage.event:bounds-change
     */
    setPosition: function(position, immediately) {
        var sameTarget = (this._xSpring.target.value === position.x &&
            this._ySpring.target.value === position.y);

        if (immediately) {
            if (sameTarget && this._xSpring.current.value === position.x &&
                this._ySpring.current.value === position.y) {
                return;
            }

            this._xSpring.resetTo(position.x);
            this._ySpring.resetTo(position.y);
            this._needsDraw = true;
        } else {
            if (sameTarget) {
                return;
            }

            this._xSpring.springTo(position.x);
            this._ySpring.springTo(position.y);
            this._needsDraw = true;
        }

        if (!sameTarget) {
            this._raiseBoundsChange();
        }
    },

    /**
     * Sets the TiledImage's width in the world, adjusting the height to match based on aspect ratio.
     * @param {Number} width - The new width, in viewport coordinates.
     * @param {Boolean} [immediately=false] - Whether to animate to the new size or snap immediately.
     * @fires OpenSeadragon.TiledImage.event:bounds-change
     */
    setWidth: function(width, immediately) {
        this._setScale(width, immediately);
    },

    /**
     * Sets the TiledImage's height in the world, adjusting the width to match based on aspect ratio.
     * @param {Number} height - The new height, in viewport coordinates.
     * @param {Boolean} [immediately=false] - Whether to animate to the new size or snap immediately.
     * @fires OpenSeadragon.TiledImage.event:bounds-change
     */
    setHeight: function(height, immediately) {
        this._setScale(height / this.normHeight, immediately);
    },

    /**
     * Sets an array of polygons to crop the TiledImage during draw tiles.
     * The render function will use the default non-zero winding rule.
     * @param {OpenSeadragon.Point[][]} polygons - represented in an array of point object in image coordinates.
     * Example format: [
     *  [{x: 197, y:172}, {x: 226, y:172}, {x: 226, y:198}, {x: 197, y:198}], // First polygon
     *  [{x: 328, y:200}, {x: 330, y:199}, {x: 332, y:201}, {x: 329, y:202}]  // Second polygon
     *  [{x: 321, y:201}, {x: 356, y:205}, {x: 341, y:250}] // Third polygon
     * ]
     */
    setCroppingPolygons: function( polygons ) {

        var isXYObject = function(obj) {
            return obj instanceof $.Point || (typeof obj.x === 'number' && typeof obj.y === 'number');
        };

        var objectToSimpleXYObject = function(objs) {
            return objs.map(function(obj) {
                try {
                    if (isXYObject(obj)) {
                        return { x: obj.x, y: obj.y };
                    } else {
                        throw new Error();
                    }
                } catch(e) {
                    throw new Error('A Provided cropping polygon point is not supported');
                }
            });
        };

        try {
            if (!$.isArray(polygons)) {
                throw new Error('Provided cropping polygon is not an array');
            }
            this._croppingPolygons = polygons.map(function(polygon){
                return objectToSimpleXYObject(polygon);
            });
        } catch (e) {
            $.console.error('[TiledImage.setCroppingPolygons] Cropping polygon format not supported');
            $.console.error(e);
            this._croppingPolygons = null;
        }
    },

    /**
     * Resets the cropping polygons, thus next render will remove all cropping
     * polygon effects.
     */
    resetCroppingPolygons: function() {
        this._croppingPolygons = null;
    },

    /**
     * Positions and scales the TiledImage to fit in the specified bounds.
     * Note: this method fires OpenSeadragon.TiledImage.event:bounds-change
     * twice
     * @param {OpenSeadragon.Rect} bounds The bounds to fit the image into.
     * @param {OpenSeadragon.Placement} [anchor=OpenSeadragon.Placement.CENTER]
     * How to anchor the image in the bounds.
     * @param {Boolean} [immediately=false] Whether to animate to the new size
     * or snap immediately.
     * @fires OpenSeadragon.TiledImage.event:bounds-change
     */
    fitBounds: function(bounds, anchor, immediately) {
        anchor = anchor || $.Placement.CENTER;
        var anchorProperties = $.Placement.properties[anchor];
        var aspectRatio = this.contentAspectX;
        var xOffset = 0;
        var yOffset = 0;
        var displayedWidthRatio = 1;
        var displayedHeightRatio = 1;
        if (this._clip) {
            aspectRatio = this._clip.getAspectRatio();
            displayedWidthRatio = this._clip.width / this.source.dimensions.x;
            displayedHeightRatio = this._clip.height / this.source.dimensions.y;
            if (bounds.getAspectRatio() > aspectRatio) {
                xOffset = this._clip.x / this._clip.height * bounds.height;
                yOffset = this._clip.y / this._clip.height * bounds.height;
            } else {
                xOffset = this._clip.x / this._clip.width * bounds.width;
                yOffset = this._clip.y / this._clip.width * bounds.width;
            }
        }

        if (bounds.getAspectRatio() > aspectRatio) {
            // We will have margins on the X axis
            var height = bounds.height / displayedHeightRatio;
            var marginLeft = 0;
            if (anchorProperties.isHorizontallyCentered) {
                marginLeft = (bounds.width - bounds.height * aspectRatio) / 2;
            } else if (anchorProperties.isRight) {
                marginLeft = bounds.width - bounds.height * aspectRatio;
            }
            this.setPosition(
                new $.Point(bounds.x - xOffset + marginLeft, bounds.y - yOffset),
                immediately);
            this.setHeight(height, immediately);
        } else {
            // We will have margins on the Y axis
            var width = bounds.width / displayedWidthRatio;
            var marginTop = 0;
            if (anchorProperties.isVerticallyCentered) {
                marginTop = (bounds.height - bounds.width / aspectRatio) / 2;
            } else if (anchorProperties.isBottom) {
                marginTop = bounds.height - bounds.width / aspectRatio;
            }
            this.setPosition(
                new $.Point(bounds.x - xOffset, bounds.y - yOffset + marginTop),
                immediately);
            this.setWidth(width, immediately);
        }
    },

    /**
     * @returns {OpenSeadragon.Rect|null} The TiledImage's current clip rectangle,
     * in image pixels, or null if none.
     */
    getClip: function() {
        if (this._clip) {
            return this._clip.clone();
        }

        return null;
    },

    /**
     * @param {OpenSeadragon.Rect|null} newClip - An area, in image pixels, to clip to
     * (portions of the image outside of this area will not be visible). Only works on
     * browsers that support the HTML5 canvas.
     * @fires OpenSeadragon.TiledImage.event:clip-change
     */
    setClip: function(newClip) {
        $.console.assert(!newClip || newClip instanceof $.Rect,
            "[TiledImage.setClip] newClip must be an OpenSeadragon.Rect or null");

        if (newClip instanceof $.Rect) {
            this._clip = newClip.clone();
        } else {
            this._clip = null;
        }

        this._needsDraw = true;
        /**
         * Raised when the TiledImage's clip is changed.
         * @event clip-change
         * @memberOf OpenSeadragon.TiledImage
         * @type {object}
         * @property {OpenSeadragon.TiledImage} eventSource - A reference to the
         * TiledImage which raised the event.
         * @property {?Object} userData - Arbitrary subscriber-defined object.
         */
        this.raiseEvent('clip-change');
    },

    /**
     * @returns {Boolean} Whether the TiledImage should be flipped before rendering.
     */
    getFlip: function() {
        return !!this.flipped;
    },

    /**
     * @param {Boolean} flip Whether the TiledImage should be flipped before rendering.
     * @fires OpenSeadragon.TiledImage.event:bounds-change
     */
    setFlip: function(flip) {
        this.flipped = !!flip;
        this._needsDraw = true;
        this._raiseBoundsChange();
    },

    /**
     * @returns {Number} The TiledImage's current opacity.
     */
    getOpacity: function() {
        return this.opacity;
    },

    /**
     * @param {Number} opacity Opacity the tiled image should be drawn at.
     * @fires OpenSeadragon.TiledImage.event:opacity-change
     */
    setOpacity: function(opacity) {
        if (opacity === this.opacity) {
            return;
        }

        this.opacity = opacity;
        this._needsDraw = true;
        /**
         * Raised when the TiledImage's opacity is changed.
         * @event opacity-change
         * @memberOf OpenSeadragon.TiledImage
         * @type {object}
         * @property {Number} opacity - The new opacity value.
         * @property {OpenSeadragon.TiledImage} eventSource - A reference to the
         * TiledImage which raised the event.
         * @property {?Object} userData - Arbitrary subscriber-defined object.
         */
        this.raiseEvent('opacity-change', {
            opacity: this.opacity
        });
    },

    /**
     * @returns {Boolean} whether the tiledImage can load its tiles even when it has zero opacity.
     */
    getPreload: function() {
        return this._preload;
    },

    /**
     * Set true to load even when hidden. Set false to block loading when hidden.
     */
    setPreload: function(preload) {
        this._preload = !!preload;
        this._needsDraw = true;
    },

    /**
     * Get the rotation of this tiled image in degrees.
     * @param {Boolean} [current=false] True for current rotation, false for target.
     * @returns {Number} the rotation of this tiled image in degrees.
     */
    getRotation: function(current) {
        return current ?
            this._degreesSpring.current.value :
            this._degreesSpring.target.value;
    },

    /**
     * Set the current rotation of this tiled image in degrees.
     * @param {Number} degrees the rotation in degrees.
     * @param {Boolean} [immediately=false] Whether to animate to the new angle
     * or rotate immediately.
     * @fires OpenSeadragon.TiledImage.event:bounds-change
     */
    setRotation: function(degrees, immediately) {
        if (this._degreesSpring.target.value === degrees &&
            this._degreesSpring.isAtTargetValue()) {
            return;
        }
        if (immediately) {
            this._degreesSpring.resetTo(degrees);
        } else {
            this._degreesSpring.springTo(degrees);
        }
        this._needsDraw = true;
        this._raiseBoundsChange();
    },

    /**
     * Get the point around which this tiled image is rotated
     * @private
     * @param {Boolean} current True for current rotation point, false for target.
     * @returns {OpenSeadragon.Point}
     */
    _getRotationPoint: function(current) {
        return this.getBoundsNoRotate(current).getCenter();
    },

    /**
     * @returns {String} The TiledImage's current compositeOperation.
     */
    getCompositeOperation: function() {
        return this.compositeOperation;
    },

    /**
     * @param {String} compositeOperation the tiled image should be drawn with this globalCompositeOperation.
     * @fires OpenSeadragon.TiledImage.event:composite-operation-change
     */
    setCompositeOperation: function(compositeOperation) {
        if (compositeOperation === this.compositeOperation) {
            return;
        }

        this.compositeOperation = compositeOperation;
        this._needsDraw = true;
        /**
         * Raised when the TiledImage's opacity is changed.
         * @event composite-operation-change
         * @memberOf OpenSeadragon.TiledImage
         * @type {object}
         * @property {String} compositeOperation - The new compositeOperation value.
         * @property {OpenSeadragon.TiledImage} eventSource - A reference to the
         * TiledImage which raised the event.
         * @property {?Object} userData - Arbitrary subscriber-defined object.
         */
        this.raiseEvent('composite-operation-change', {
            compositeOperation: this.compositeOperation
        });
    },

    // private
    _setScale: function(scale, immediately) {
        var sameTarget = (this._scaleSpring.target.value === scale);
        if (immediately) {
            if (sameTarget && this._scaleSpring.current.value === scale) {
                return;
            }

            this._scaleSpring.resetTo(scale);
            this._updateForScale();
            this._needsDraw = true;
        } else {
            if (sameTarget) {
                return;
            }

            this._scaleSpring.springTo(scale);
            this._updateForScale();
            this._needsDraw = true;
        }

        if (!sameTarget) {
            this._raiseBoundsChange();
        }
    },

    // private
    _updateForScale: function() {
        this._worldWidthTarget = this._scaleSpring.target.value;
        this._worldHeightTarget = this.normHeight * this._scaleSpring.target.value;
        this._worldWidthCurrent = this._scaleSpring.current.value;
        this._worldHeightCurrent = this.normHeight * this._scaleSpring.current.value;
    },

    // private
    _raiseBoundsChange: function() {
        /**
         * Raised when the TiledImage's bounds are changed.
         * Note that this event is triggered only when the animation target is changed;
         * not for every frame of animation.
         * @event bounds-change
         * @memberOf OpenSeadragon.TiledImage
         * @type {object}
         * @property {OpenSeadragon.TiledImage} eventSource - A reference to the
         * TiledImage which raised the event.
         * @property {?Object} userData - Arbitrary subscriber-defined object.
         */
        this.raiseEvent('bounds-change');
    },

    // private
    _isBottomItem: function() {
        return this.viewer.world.getItemAt(0) === this;
    },

    // private
    _getLevelsInterval: function() {
        var lowestLevel = Math.max(
            this.source.minLevel,
            Math.floor(Math.log(this.minZoomImageRatio) / Math.log(2))
        );
        var currentZeroRatio = this.viewport.deltaPixelsFromPointsNoRotate(
            this.source.getPixelRatio(0), true).x *
            this._scaleSpring.current.value;
        var highestLevel = Math.min(
            Math.abs(this.source.maxLevel),
            Math.abs(Math.floor(
                Math.log(currentZeroRatio / this.minPixelRatio) / Math.log(2)
            ))
        );

        // Calculations for the interval of levels to draw
        // can return invalid intervals; fix that here if necessary
        highestLevel = Math.max(highestLevel, this.source.minLevel || 0);
        lowestLevel = Math.min(lowestLevel, highestLevel);
        return {
            lowestLevel: lowestLevel,
            highestLevel: highestLevel
        };
    },

    /**
     * @private
     * @inner
     * Pretty much every other line in this needs to be documented so it's clear
     * how each piece of this routine contributes to the drawing process.  That's
     * why there are so many TODO's inside this function.
     */
    _updateViewport: function() {
        this._needsDraw = false;
        this._tilesLoading = 0;
        this.loadingCoverage = {};

        // Reset tile's internal drawn state
        while (this.lastDrawn.length > 0) {
            var tile = this.lastDrawn.pop();
            tile.beingDrawn = false;
        }

        var viewport = this.viewport;
        var drawArea = this._viewportToTiledImageRectangle(
            viewport.getBoundsWithMargins(true));

        if (!this.wrapHorizontal && !this.wrapVertical) {
            var tiledImageBounds = this._viewportToTiledImageRectangle(
                this.getClippedBounds(true));
            drawArea = drawArea.intersection(tiledImageBounds);
            if (drawArea === null) {
                return;
            }
        }

        var levelsInterval = this._getLevelsInterval();
        var lowestLevel = levelsInterval.lowestLevel;
        var highestLevel = levelsInterval.highestLevel;
        var bestTile = null;
        var haveDrawn = false;
        var currentTime = $.now();

        // Update any level that will be drawn
        for (var level = highestLevel; level >= lowestLevel; level--) {
            var drawLevel = false;

            //Avoid calculations for draw if we have already drawn this
            var currentRenderPixelRatio = viewport.deltaPixelsFromPointsNoRotate(
                this.source.getPixelRatio(level),
                true
            ).x * this._scaleSpring.current.value;

            if (level === lowestLevel ||
                (!haveDrawn && currentRenderPixelRatio >= this.minPixelRatio)) {
                drawLevel = true;
                haveDrawn = true;
            } else if (!haveDrawn) {
                continue;
            }

            //Perform calculations for draw if we haven't drawn this
            var targetRenderPixelRatio = viewport.deltaPixelsFromPointsNoRotate(
                this.source.getPixelRatio(level),
                false
            ).x * this._scaleSpring.current.value;

            var targetZeroRatio = viewport.deltaPixelsFromPointsNoRotate(
                this.source.getPixelRatio(
                    Math.max(
                        this.source.getClosestLevel(),
                        0
                    )
                ),
                false
            ).x * this._scaleSpring.current.value;

            var optimalRatio = this.immediateRender ? 1 : targetZeroRatio;
            var levelOpacity = Math.min(1, (currentRenderPixelRatio - 0.5) / 0.5);
            var levelVisibility = optimalRatio / Math.abs(
                optimalRatio - targetRenderPixelRatio
            );

            // Update the level and keep track of 'best' tile to load
            bestTile = this._updateLevel(
                haveDrawn,
                drawLevel,
                level,
                levelOpacity,
                levelVisibility,
                drawArea,
                currentTime,
                bestTile
            );

            // Stop the loop if lower-res tiles would all be covered by
            // already drawn tiles
            if (this._providesCoverage(this.coverage, level)) {
                break;
            }
        }

        // Perform the actual drawing
        this._drawTiles(this.lastDrawn);

        // Load the new 'best' tile
        if (bestTile && !bestTile.context2D) {
            this._loadTile(bestTile, currentTime);
            this._needsDraw = true;
            this._setFullyLoaded(false);
        } else {
            this._setFullyLoaded(this._tilesLoading === 0);
        }
    },

    // private
    _getCornerTiles: function(level, topLeftBound, bottomRightBound) {
        var leftX;
        var rightX;
        if (this.wrapHorizontal) {
            leftX = $.positiveModulo(topLeftBound.x, 1);
            rightX = $.positiveModulo(bottomRightBound.x, 1);
        } else {
            leftX = Math.max(0, topLeftBound.x);
            rightX = Math.min(1, bottomRightBound.x);
        }
        var topY;
        var bottomY;
        var aspectRatio = 1 / this.source.aspectRatio;
        if (this.wrapVertical) {
            topY = $.positiveModulo(topLeftBound.y, aspectRatio);
            bottomY = $.positiveModulo(bottomRightBound.y, aspectRatio);
        } else {
            topY = Math.max(0, topLeftBound.y);
            bottomY = Math.min(aspectRatio, bottomRightBound.y);
        }

        var topLeftTile = this.source.getTileAtPoint(level, new $.Point(leftX, topY));
        var bottomRightTile = this.source.getTileAtPoint(level, new $.Point(rightX, bottomY));
        var numTiles  = this.source.getNumTiles(level);

        if (this.wrapHorizontal) {
            topLeftTile.x += numTiles.x * Math.floor(topLeftBound.x);
            bottomRightTile.x += numTiles.x * Math.floor(bottomRightBound.x);
        }
        if (this.wrapVertical) {
            topLeftTile.y += numTiles.y * Math.floor(topLeftBound.y / aspectRatio);
            bottomRightTile.y += numTiles.y * Math.floor(bottomRightBound.y / aspectRatio);
        }

        return {
            topLeft: topLeftTile,
            bottomRight: bottomRightTile,
        };
    },

    /**
     * @private
     * Updates all tiles at a given resolution level.
     * @param {Boolean} haveDrawn
     * @param {Boolean} drawLevel
     * @param {Number} level
     * @param {Number} levelOpacity
     * @param {Number} levelVisibility
     * @param {OpenSeadragon.Rect} drawArea
     * @param {Number} currentTime
     * @param {OpenSeadragon.Tile} best - The current "best" tile to draw.
     */
    _updateLevel: function(haveDrawn, drawLevel, level, levelOpacity,
                           levelVisibility, drawArea, currentTime, best) {

        var topLeftBound = drawArea.getBoundingBox().getTopLeft();
        var bottomRightBound = drawArea.getBoundingBox().getBottomRight();

        if (this.viewer) {
            /**
             * <em>- Needs documentation -</em>
             *
             * @event update-level
             * @memberof OpenSeadragon.Viewer
             * @type {object}
             * @property {OpenSeadragon.Viewer} eventSource - A reference to the Viewer which raised the event.
             * @property {OpenSeadragon.TiledImage} tiledImage - Which TiledImage is being drawn.
             * @property {Object} havedrawn
             * @property {Object} level
             * @property {Object} opacity
             * @property {Object} visibility
             * @property {OpenSeadragon.Rect} drawArea
             * @property {Object} topleft deprecated, use drawArea instead
             * @property {Object} bottomright deprecated, use drawArea instead
             * @property {Object} currenttime
             * @property {Object} best
             * @property {?Object} userData - Arbitrary subscriber-defined object.
             */
            this.viewer.raiseEvent('update-level', {
                tiledImage: this,
                havedrawn: haveDrawn,
                level: level,
                opacity: levelOpacity,
                visibility: levelVisibility,
                drawArea: drawArea,
                topleft: topLeftBound,
                bottomright: bottomRightBound,
                currenttime: currentTime,
                best: best
            });
        }

        this._resetCoverage(this.coverage, level);
        this._resetCoverage(this.loadingCoverage, level);

        //OK, a new drawing so do your calculations
        var cornerTiles = this._getCornerTiles(level, topLeftBound, bottomRightBound);
        var topLeftTile = cornerTiles.topLeft;
        var bottomRightTile = cornerTiles.bottomRight;
        var numberOfTiles  = this.source.getNumTiles(level);

        var viewportCenter = this.viewport.pixelFromPoint(this.viewport.getCenter());

        if (this.getFlip()) {
            // The right-most tile can be narrower than the others. When flipped,
            // this tile is now on the left. Because it is narrower than the normal
            // left-most tile, the subsequent tiles may not be wide enough to completely
            // fill the viewport. Fix this by rendering an extra column of tiles. If we
            // are not wrapping, make sure we never render more than the number of tiles
            // in the image.
            bottomRightTile.x += 1;
            if (!this.wrapHorizontal) {
                bottomRightTile.x  = Math.min(bottomRightTile.x, numberOfTiles.x - 1);
            }
        }

        for (var x = topLeftTile.x; x <= bottomRightTile.x; x++) {
            for (var y = topLeftTile.y; y <= bottomRightTile.y; y++) {

                var flippedX;
                if (this.getFlip()) {
                    var xMod = ( numberOfTiles.x + ( x % numberOfTiles.x ) ) % numberOfTiles.x;
                    flippedX = x + numberOfTiles.x - xMod - xMod - 1;
                } else {
                    flippedX = x;
                }

                if (drawArea.intersection(this.getTileBounds(level, flippedX, y)) === null) {
                    // This tile is outside of the viewport, no need to draw it
                    continue;
                }

                best = this._updateTile(
                    drawLevel,
                    haveDrawn,
                    flippedX, y,
                    level,
                    levelOpacity,
                    levelVisibility,
                    viewportCenter,
                    numberOfTiles,
                    currentTime,
                    best
                );
            }
        }

        return best;
    },

    /**
     * @private
     * @inner
     * Update a single tile at a particular resolution level.
     * @param {Boolean} haveDrawn
     * @param {Boolean} drawLevel
     * @param {Number} x
     * @param {Number} y
     * @param {Number} level
     * @param {Number} levelOpacity
     * @param {Number} levelVisibility
     * @param {OpenSeadragon.Point} viewportCenter
     * @param {Number} numberOfTiles
     * @param {Number} currentTime
     * @param {OpenSeadragon.Tile} best - The current "best" tile to draw.
     */
    _updateTile: function( haveDrawn, drawLevel, x, y, level, levelOpacity,
                           levelVisibility, viewportCenter, numberOfTiles, currentTime, best){

        var tile = this._getTile(
            x, y,
            level,
            currentTime,
            numberOfTiles,
            this._worldWidthCurrent,
            this._worldHeightCurrent
            ),
            drawTile = drawLevel;

        if( this.viewer ){
            /**
             * <em>- Needs documentation -</em>
             *
             * @event update-tile
             * @memberof OpenSeadragon.Viewer
             * @type {object}
             * @property {OpenSeadragon.Viewer} eventSource - A reference to the Viewer which raised the event.
             * @property {OpenSeadragon.TiledImage} tiledImage - Which TiledImage is being drawn.
             * @property {OpenSeadragon.Tile} tile
             * @property {?Object} userData - Arbitrary subscriber-defined object.
             */
            this.viewer.raiseEvent( 'update-tile', {
                tiledImage: this,
                tile: tile
            });
        }

        this._setCoverage( this.coverage, level, x, y, false );

        var loadingCoverage = tile.loaded || tile.loading || this._isCovered(this.loadingCoverage, level, x, y);
        this._setCoverage(this.loadingCoverage, level, x, y, loadingCoverage);

        if ( !tile.exists ) {
            return best;
        }

        if ( haveDrawn && !drawTile ) {
            if ( this._isCovered( this.coverage, level, x, y ) ) {
                this._setCoverage( this.coverage, level, x, y, true );
            } else {
                drawTile = true;
            }
        }

        if ( !drawTile ) {
            return best;
        }

        this._positionTile(
            tile,
            this.source.tileOverlap,
            this.viewport,
            viewportCenter,
            levelVisibility
        );

        if (!tile.loaded) {
            if (tile.context2D) {
                this._setTileLoaded(tile);
            } else {
                var imageRecord = this._tileCache.getImageRecord(tile.cacheKey);
                if (imageRecord) {
                    var image = imageRecord.getImage();
                    this._setTileLoaded(tile, image);
                }
            }
        }

        if ( tile.loaded ) {
            var needsDraw = this._blendTile(
                tile,
                x, y,
                level,
                levelOpacity,
                currentTime
            );

            if ( needsDraw ) {
                this._needsDraw = true;
            }
        } else if ( tile.loading ) {
            // the tile is already in the download queue
            this._tilesLoading++;
        } else if (!loadingCoverage) {
            best = this._compareTiles( best, tile );
        }

        return best;
    },

    /**
     * @private
     * @inner
     * Obtains a tile at the given location.
     * @param {Number} x
     * @param {Number} y
     * @param {Number} level
     * @param {Number} time
     * @param {Number} numTiles
     * @param {Number} worldWidth
     * @param {Number} worldHeight
     * @returns {OpenSeadragon.Tile}
     */
    _getTile: function(
        x, y,
        level,
        time,
        numTiles,
        worldWidth,
        worldHeight
    ) {
        var xMod,
            yMod,
            bounds,
            sourceBounds,
            exists,
            url,
            post,
            ajaxHeaders,
            context2D,
            tile,
            tilesMatrix = this.tilesMatrix,
            tileSource = this.source;

        if ( !tilesMatrix[ level ] ) {
            tilesMatrix[ level ] = {};
        }
        if ( !tilesMatrix[ level ][ x ] ) {
            tilesMatrix[ level ][ x ] = {};
        }

        if ( !tilesMatrix[ level ][ x ][ y ] || !tilesMatrix[ level ][ x ][ y ].flipped !== !this.flipped ) {
            xMod    = ( numTiles.x + ( x % numTiles.x ) ) % numTiles.x;
            yMod    = ( numTiles.y + ( y % numTiles.y ) ) % numTiles.y;
            bounds  = this.getTileBounds( level, x, y );
            sourceBounds = tileSource.getTileBounds( level, xMod, yMod, true );
            exists  = tileSource.tileExists( level, xMod, yMod );
            url     = tileSource.getTileUrl( level, xMod, yMod );
            post    = tileSource.getTilePostData( level, xMod, yMod );

            // Headers are only applicable if loadTilesWithAjax is set
            if (this.loadTilesWithAjax) {
                ajaxHeaders = tileSource.getTileAjaxHeaders( level, xMod, yMod );
                // Combine tile AJAX headers with tiled image AJAX headers (if applicable)
                if ($.isPlainObject(this.ajaxHeaders)) {
                    ajaxHeaders = $.extend({}, this.ajaxHeaders, ajaxHeaders);
                }
            } else {
                ajaxHeaders = null;
            }

            context2D = tileSource.getContext2D ?
                tileSource.getContext2D(level, xMod, yMod) : undefined;

            tile = new $.Tile(
                level,
                x,
                y,
                bounds,
                exists,
                url,
                context2D,
                this.loadTilesWithAjax,
                ajaxHeaders,
                sourceBounds,
                post
            );

            if (this.getFlip()) {
                if (xMod === 0) {
                    tile.isRightMost = true;
                }
            } else {
                if (xMod === numTiles.x - 1) {
                    tile.isRightMost = true;
                }
            }

            if (yMod === numTiles.y - 1) {
                tile.isBottomMost = true;
            }

            tile.flipped = this.flipped;

            tilesMatrix[ level ][ x ][ y ] = tile;
        }

        tile = tilesMatrix[ level ][ x ][ y ];
        tile.lastTouchTime = time;

        return tile;
    },

    /**
     * @private
     * @inner
     * Dispatch a job to the ImageLoader to load the Image for a Tile.
     * @param {OpenSeadragon.Tile} tile
     * @param {Number} time
     */
    _loadTile: function(tile, time ) {
        var _this = this;
        tile.loading = true;
        this._imageLoader.addJob({
            src: tile.url,
            postData: tile.postData,
            loadWithAjax: tile.loadWithAjax,
            ajaxHeaders: tile.ajaxHeaders,
            crossOriginPolicy: this.crossOriginPolicy,
            ajaxWithCredentials: this.ajaxWithCredentials,
            callback: function( image, errorMsg, tileRequest ){
                _this._onTileLoad( tile, time, image, errorMsg, tileRequest );
            },
            abort: function() {
                tile.loading = false;
            }
        });
    },

    /**
     * @private
     * @inner
     * Callback fired when a Tile's Image finished downloading.
     * @param {OpenSeadragon.Tile} tile
     * @param {Number} time
     * @param {Image} image
     * @param {String} errorMsg
     * @param {XMLHttpRequest} tileRequest
     */
    _onTileLoad: function( tile, time, image, errorMsg, tileRequest ) {
        if ( !image ) {
            $.console.error( "Tile %s failed to load: %s - error: %s", tile, tile.url, errorMsg );
            /**
             * Triggered when a tile fails to load.
             *
             * @event tile-load-failed
             * @memberof OpenSeadragon.Viewer
             * @type {object}
             * @property {OpenSeadragon.Tile} tile - The tile that failed to load.
             * @property {OpenSeadragon.TiledImage} tiledImage - The tiled image the tile belongs to.
             * @property {number} time - The time in milliseconds when the tile load began.
             * @property {string} message - The error message.
             * @property {XMLHttpRequest} tileRequest - The XMLHttpRequest used to load the tile if available.
             */
            this.viewer.raiseEvent("tile-load-failed", {
                tile: tile,
                tiledImage: this,
                time: time,
                message: errorMsg,
                tileRequest: tileRequest
            });
            tile.loading = false;
            tile.exists = false;
            return;
        }

        if ( time < this.lastResetTime ) {
            $.console.warn( "Ignoring tile %s loaded before reset: %s", tile, tile.url );
            tile.loading = false;
            return;
        }

        var _this = this,
            finish = function() {
                var ccc = _this.source;
                var cutoff = ccc.getClosestLevel();
                _this._setTileLoaded(tile, image, cutoff, tileRequest);
        };

        // Check if we're mid-update; this can happen on IE8 because image load events for
        // cached images happen immediately there
        if ( !this._midDraw ) {
            finish();
        } else {
            // Wait until after the update, in case caching unloads any tiles
            window.setTimeout( finish, 1);
        }
    },

    /**
     * @private
     * @inner
     * @param {OpenSeadragon.Tile} tile
     * @param {Image || undefined} image
     * @param {Number || undefined} cutoff
     * @param {XMLHttpRequest || undefined} tileRequest
     */
    _setTileLoaded: function(tile, image, cutoff, tileRequest) {
        var increment = 0,
            _this = this;

        function getCompletionCallback() {
            increment++;
            return completionCallback;
        }

        function completionCallback() {
            increment--;
            if (increment === 0) {
                tile.loading = false;
                tile.loaded = true;
                if (!tile.context2D) {
                    _this._tileCache.cacheTile({
                        image: image,
                        tile: tile,
                        cutoff: cutoff,
                        tiledImage: _this
                    });
                }
                _this._needsDraw = true;
            }
        }

        /**
         * Triggered when a tile has just been loaded in memory. That means that the
         * image has been downloaded and can be modified before being drawn to the canvas.
         *
         * @event tile-loaded
         * @memberof OpenSeadragon.Viewer
         * @type {object}
         * @property {Image} image - The image of the tile.
         * @property {OpenSeadragon.TiledImage} tiledImage - The tiled image of the loaded tile.
         * @property {OpenSeadragon.Tile} tile - The tile which has been loaded.
         * @property {XMLHttpRequest} tileRequest - The AJAX request that loaded this tile (if applicable).
         * @property {function} getCompletionCallback - A function giving a callback to call
         * when the asynchronous processing of the image is done. The image will be
         * marked as entirely loaded when the callback has been called once for each
         * call to getCompletionCallback.
         */
        this.viewer.raiseEvent("tile-loaded", {
            tile: tile,
            tiledImage: this,
            tileRequest: tileRequest,
            image: image,
            getCompletionCallback: getCompletionCallback
        });
        // In case the completion callback is never called, we at least force it once.
        getCompletionCallback()();
    },

    /**
     * @private
     * @inner
     * @param {OpenSeadragon.Tile} tile
     * @param {Boolean} overlap
     * @param {OpenSeadragon.Viewport} viewport
     * @param {OpenSeadragon.Point} viewportCenter
     * @param {Number} levelVisibility
     */
    _positionTile: function( tile, overlap, viewport, viewportCenter, levelVisibility ){
        var boundsTL = tile.bounds.getTopLeft();

        boundsTL.x *= this._scaleSpring.current.value;
        boundsTL.y *= this._scaleSpring.current.value;
        boundsTL.x += this._xSpring.current.value;
        boundsTL.y += this._ySpring.current.value;

        var boundsSize   = tile.bounds.getSize();

        boundsSize.x *= this._scaleSpring.current.value;
        boundsSize.y *= this._scaleSpring.current.value;

        var positionC = viewport.pixelFromPointNoRotate(boundsTL, true),
            positionT = viewport.pixelFromPointNoRotate(boundsTL, false),
            sizeC = viewport.deltaPixelsFromPointsNoRotate(boundsSize, true),
            sizeT = viewport.deltaPixelsFromPointsNoRotate(boundsSize, false),
            tileCenter = positionT.plus( sizeT.divide( 2 ) ),
            tileSquaredDistance = viewportCenter.squaredDistanceTo( tileCenter );

        if ( !overlap ) {
            sizeC = sizeC.plus( new $.Point( 1, 1 ) );
        }

        if (tile.isRightMost && this.wrapHorizontal) {
            sizeC.x += 0.75; // Otherwise Firefox and Safari show seams
        }

        if (tile.isBottomMost && this.wrapVertical) {
            sizeC.y += 0.75; // Otherwise Firefox and Safari show seams
        }

        tile.position   = positionC;
        tile.size       = sizeC;
        tile.squaredDistance   = tileSquaredDistance;
        tile.visibility = levelVisibility;
    },

    /**
     * @private
     * @inner
     * Updates the opacity of a tile according to the time it has been on screen
     * to perform a fade-in.
     * Updates coverage once a tile is fully opaque.
     * Returns whether the fade-in has completed.
     *
     * @param {OpenSeadragon.Tile} tile
     * @param {Number} x
     * @param {Number} y
     * @param {Number} level
     * @param {Number} levelOpacity
     * @param {Number} currentTime
     * @returns {Boolean}
     */
    _blendTile: function( tile, x, y, level, levelOpacity, currentTime ){
        var blendTimeMillis = 1000 * this.blendTime,
            deltaTime,
            opacity;

        if ( !tile.blendStart ) {
            tile.blendStart = currentTime;
        }

        deltaTime   = currentTime - tile.blendStart;
        opacity     = blendTimeMillis ? Math.min( 1, deltaTime / ( blendTimeMillis ) ) : 1;

        if ( this.alwaysBlend ) {
            opacity *= levelOpacity;
        }

        tile.opacity = opacity;

        this.lastDrawn.push( tile );

        if ( opacity === 1 ) {
            this._setCoverage( this.coverage, level, x, y, true );
            this._hasOpaqueTile = true;
        } else if ( deltaTime < blendTimeMillis ) {
            return true;
        }

        return false;
    },


    /**
     * @private
     * @inner
     * Determines whether the 'last best' tile for the area is better than the
     * tile in question.
     *
     * @param {OpenSeadragon.Tile} previousBest
     * @param {OpenSeadragon.Tile} tile
     * @returns {OpenSeadragon.Tile} The new best tile.
     */
    _compareTiles: function( previousBest, tile ) {
        if ( !previousBest ) {
            return tile;
        }

        if ( tile.visibility > previousBest.visibility ) {
            return tile;
        } else if ( tile.visibility === previousBest.visibility ) {
            if ( tile.squaredDistance < previousBest.squaredDistance ) {
                return tile;
            }
        }
        return previousBest;
    },

    /**
     * @private
     * @inner
     * Draws a TiledImage.
     * @param {OpenSeadragon.Tile[]} lastDrawn - An unordered list of Tiles drawn last frame.
     */
    _drawTiles: function( lastDrawn ) {
        if (this.opacity === 0 || (lastDrawn.length === 0 && !this.placeholderFillStyle)) {
            return;
        }

        var tile = lastDrawn[0];
        var useSketch;

        if (tile) {
            useSketch = this.opacity < 1 ||
                (this.compositeOperation && this.compositeOperation !== 'source-over') ||
                (!this._isBottomItem() && tile._hasTransparencyChannel());
        }

        var sketchScale;
        var sketchTranslate;

        var zoom = this.viewport.getZoom(true);
        var imageZoom = this.viewportToImageZoom(zoom);

        if (lastDrawn.length > 1 &&
            imageZoom > this.smoothTileEdgesMinZoom &&
            !this.iOSDevice &&
            this.getRotation(true) % 360 === 0 && // TODO: support tile edge smoothing with tiled image rotation.
            $.supportsCanvas && this.viewer.useCanvas) {
            // When zoomed in a lot (>100%) the tile edges are visible.
            // So we have to composite them at ~100% and scale them up together.
            // Note: Disabled on iOS devices per default as it causes a native crash
            useSketch = true;
            sketchScale = tile.getScaleForEdgeSmoothing();
            sketchTranslate = tile.getTranslationForEdgeSmoothing(sketchScale,
                this._drawer.getCanvasSize(false),
                this._drawer.getCanvasSize(true));
        }

        var bounds;
        if (useSketch) {
            if (!sketchScale) {
                // Except when edge smoothing, we only clean the part of the
                // sketch canvas we are going to use for performance reasons.
                bounds = this.viewport.viewportToViewerElementRectangle(
                    this.getClippedBounds(true))
                    .getIntegerBoundingBox();

                if(this._drawer.viewer.viewport.getFlip()) {
                    if (this.viewport.degrees !== 0 || this.getRotation(true) % 360 !== 0) {
                        bounds.x = this._drawer.viewer.container.clientWidth - (bounds.x + bounds.width);
                    }
                }

                bounds = bounds.times($.pixelDensityRatio);
            }
            this._drawer._clear(true, bounds);
        }

        // When scaling, we must rotate only when blending the sketch canvas to
        // avoid interpolation
        if (!sketchScale) {
            if (this.viewport.degrees !== 0) {
                this._drawer._offsetForRotation({
                    degrees: this.viewport.degrees,
                    useSketch: useSketch
                });
            }
            if (this.getRotation(true) % 360 !== 0) {
                this._drawer._offsetForRotation({
                    degrees: this.getRotation(true),
                    point: this.viewport.pixelFromPointNoRotate(
                        this._getRotationPoint(true), true),
                    useSketch: useSketch
                });
            }

            if (this.viewport.degrees === 0 && this.getRotation(true) % 360 === 0){
                if(this._drawer.viewer.viewport.getFlip()) {
                    this._drawer._flip();
                }
            }
        }

        var usedClip = false;
        if ( this._clip ) {
            this._drawer.saveContext(useSketch);

            var box = this.imageToViewportRectangle(this._clip, true);
            box = box.rotate(-this.getRotation(true), this._getRotationPoint(true));
            var clipRect = this._drawer.viewportToDrawerRectangle(box);
            if (sketchScale) {
                clipRect = clipRect.times(sketchScale);
            }
            if (sketchTranslate) {
                clipRect = clipRect.translate(sketchTranslate);
            }
            this._drawer.setClip(clipRect, useSketch);

            usedClip = true;
        }

        if (this._croppingPolygons) {
            this._drawer.saveContext(useSketch);
            try {
                var polygons = this._croppingPolygons.map(function (polygon) {
                    return polygon.map(function (coord) {
                        var point = this
                            .imageToViewportCoordinates(coord.x, coord.y, true)
                            .rotate(-this.getRotation(true), this._getRotationPoint(true));
                        var clipPoint = this._drawer.viewportCoordToDrawerCoord(point);
                        if (sketchScale) {
                            clipPoint = clipPoint.times(sketchScale);
                        }
                        return clipPoint;
                    });
                });
                this._drawer.clipWithPolygons(polygons, useSketch);
            } catch (e) {
                $.console.error(e);
            }
            usedClip = true;
        }

        if ( this.placeholderFillStyle && this._hasOpaqueTile === false ) {
            var placeholderRect = this._drawer.viewportToDrawerRectangle(this.getBounds(true));
            if (sketchScale) {
                placeholderRect = placeholderRect.times(sketchScale);
            }
            if (sketchTranslate) {
                placeholderRect = placeholderRect.translate(sketchTranslate);
            }

            var fillStyle = null;
            if ( typeof this.placeholderFillStyle === "function" ) {
                fillStyle = this.placeholderFillStyle(this, this._drawer.context);
            }
            else {
                fillStyle = this.placeholderFillStyle;
            }

            this._drawer.drawRectangle(placeholderRect, fillStyle, useSketch);
        }

        var subPixelRoundingRule = determineSubPixelRoundingRule(this.subPixelRoundingForTransparency);

        var shouldRoundPositionAndSize = false;

        if (subPixelRoundingRule === $.SUBPIXEL_ROUNDING_OCCURRENCES.ALWAYS) {
            shouldRoundPositionAndSize = true;
        } else if (subPixelRoundingRule === $.SUBPIXEL_ROUNDING_OCCURRENCES.ONLY_AT_REST) {
            var isAnimating = this.viewer && this.viewer.isAnimating();
            shouldRoundPositionAndSize = !isAnimating;
        }

        for (var i = lastDrawn.length - 1; i >= 0; i--) {
            tile = lastDrawn[ i ];
            this._drawer.drawTile( tile, this._drawingHandler, useSketch, sketchScale, sketchTranslate, shouldRoundPositionAndSize );
            tile.beingDrawn = true;

            if( this.viewer ){
                /**
                 * <em>- Needs documentation -</em>
                 *
                 * @event tile-drawn
                 * @memberof OpenSeadragon.Viewer
                 * @type {object}
                 * @property {OpenSeadragon.Viewer} eventSource - A reference to the Viewer which raised the event.
                 * @property {OpenSeadragon.TiledImage} tiledImage - Which TiledImage is being drawn.
                 * @property {OpenSeadragon.Tile} tile
                 * @property {?Object} userData - Arbitrary subscriber-defined object.
                 */
                this.viewer.raiseEvent( 'tile-drawn', {
                    tiledImage: this,
                    tile: tile
                });
            }
        }

        if ( usedClip ) {
            this._drawer.restoreContext( useSketch );
        }

        if (!sketchScale) {
            if (this.getRotation(true) % 360 !== 0) {
                this._drawer._restoreRotationChanges(useSketch);
            }
            if (this.viewport.degrees !== 0) {
                this._drawer._restoreRotationChanges(useSketch);
            }
        }

        if (useSketch) {
            if (sketchScale) {
                if (this.viewport.degrees !== 0) {
                    this._drawer._offsetForRotation({
                        degrees: this.viewport.degrees,
                        useSketch: false
                    });
                }
                if (this.getRotation(true) % 360 !== 0) {
                    this._drawer._offsetForRotation({
                        degrees: this.getRotation(true),
                        point: this.viewport.pixelFromPointNoRotate(
                            this._getRotationPoint(true), true),
                        useSketch: false
                    });
                }
            }
            this._drawer.blendSketch({
                opacity: this.opacity,
                scale: sketchScale,
                translate: sketchTranslate,
                compositeOperation: this.compositeOperation,
                bounds: bounds
            });
            if (sketchScale) {
                if (this.getRotation(true) % 360 !== 0) {
                    this._drawer._restoreRotationChanges(false);
                }
                if (this.viewport.degrees !== 0) {
                    this._drawer._restoreRotationChanges(false);
                }
            }
        }

        if (!sketchScale) {
            if (this.viewport.degrees === 0 && this.getRotation(true) % 360 === 0){
                if(this._drawer.viewer.viewport.getFlip()) {
                    this._drawer._flip();
                }
            }
        }

        this._drawDebugInfo( lastDrawn );
    },

    /**
     * @private
     * @inner
     * Draws special debug information for a TiledImage if in debug mode.
     * @param {OpenSeadragon.Tile[]} lastDrawn - An unordered list of Tiles drawn last frame.
     */
    _drawDebugInfo: function( lastDrawn ) {
        if( this.debugMode ) {
            for ( var i = lastDrawn.length - 1; i >= 0; i-- ) {
                var tile = lastDrawn[ i ];
                try {
                    this._drawer.drawDebugInfo(tile, lastDrawn.length, i, this);
                } catch(e) {
                    $.console.error(e);
                }
            }
        }
    },

    /**
     * @private
     * @inner
     * Returns true if the given tile provides coverage to lower-level tiles of
     * lower resolution representing the same content. If neither x nor y is
     * given, returns true if the entire visible level provides coverage.
     *
     * Note that out-of-bounds tiles provide coverage in this sense, since
     * there's no content that they would need to cover. Tiles at non-existent
     * levels that are within the image bounds, however, do not.
     *
     * @param {Object} coverage - A '3d' dictionary [level][x][y] --> Boolean.
     * @param {Number} level - The resolution level of the tile.
     * @param {Number} x - The X position of the tile.
     * @param {Number} y - The Y position of the tile.
     * @returns {Boolean}
     */
    _providesCoverage: function( coverage, level, x, y ) {
        var rows,
            cols,
            i, j;

        if ( !coverage[ level ] ) {
            return false;
        }

        if ( x === undefined || y === undefined ) {
            rows = coverage[ level ];
            for ( i in rows ) {
                if ( Object.prototype.hasOwnProperty.call( rows, i ) ) {
                    cols = rows[ i ];
                    for ( j in cols ) {
                        if ( Object.prototype.hasOwnProperty.call( cols, j ) && !cols[ j ] ) {
                            return false;
                        }
                    }
                }
            }

            return true;
        }

        return (
            coverage[ level ][ x] === undefined ||
            coverage[ level ][ x ][ y ] === undefined ||
            coverage[ level ][ x ][ y ] === true
        );
    },

    /**
     * @private
     * @inner
     * Returns true if the given tile is completely covered by higher-level
     * tiles of higher resolution representing the same content. If neither x
     * nor y is given, returns true if the entire visible level is covered.
     *
     * @param {Object} coverage - A '3d' dictionary [level][x][y] --> Boolean.
     * @param {Number} level - The resolution level of the tile.
     * @param {Number} x - The X position of the tile.
     * @param {Number} y - The Y position of the tile.
     * @returns {Boolean}
     */
    _isCovered: function( coverage, level, x, y ) {
        if ( x === undefined || y === undefined ) {
            return this._providesCoverage( coverage, level + 1 );
        } else {
            return (
                this._providesCoverage( coverage, level + 1, 2 * x, 2 * y ) &&
                this._providesCoverage( coverage, level + 1, 2 * x, 2 * y + 1 ) &&
                this._providesCoverage( coverage, level + 1, 2 * x + 1, 2 * y ) &&
                this._providesCoverage( coverage, level + 1, 2 * x + 1, 2 * y + 1 )
            );
        }
    },

    /**
     * @private
     * @inner
     * Sets whether the given tile provides coverage or not.
     *
     * @param {Object} coverage - A '3d' dictionary [level][x][y] --> Boolean.
     * @param {Number} level - The resolution level of the tile.
     * @param {Number} x - The X position of the tile.
     * @param {Number} y - The Y position of the tile.
     * @param {Boolean} covers - Whether the tile provides coverage.
     */
    _setCoverage: function( coverage, level, x, y, covers ) {
        if ( !coverage[ level ] ) {
            $.console.warn(
                "Setting coverage for a tile before its level's coverage has been reset: %s",
                level
            );
            return;
        }

        if ( !coverage[ level ][ x ] ) {
            coverage[ level ][ x ] = {};
        }

        coverage[ level ][ x ][ y ] = covers;
    },

    /**
     * @private
     * @inner
     * Resets coverage information for the given level. This should be called
     * after every draw routine. Note that at the beginning of the next draw
     * routine, coverage for every visible tile should be explicitly set.
     *
     * @param {Object} coverage - A '3d' dictionary [level][x][y] --> Boolean.
     * @param {Number} level - The resolution level of tiles to completely reset.
     */
    _resetCoverage: function( coverage, level ) {
        coverage[ level ] = {};
    }
});


/**
 * @private
 * @inner
 * Defines the value for subpixel rounding to fallback to in case of missing or
 * invalid value.
 */
var DEFAULT_SUBPIXEL_ROUNDING_RULE = $.SUBPIXEL_ROUNDING_OCCURRENCES.NEVER;

/**
 * @private
 * @inner
 * Checks whether the input value is an invalid subpixel rounding enum value.
 *
 * @param {SUBPIXEL_ROUNDING_OCCURRENCES} value - The subpixel rounding enum value to check.
 * @returns {Boolean} Returns true if the input value is none of the expected
 * {@link SUBPIXEL_ROUNDING_OCCURRENCES.ALWAYS}, {@link SUBPIXEL_ROUNDING_OCCURRENCES.ONLY_AT_REST} or {@link SUBPIXEL_ROUNDING_OCCURRENCES.NEVER} value.
 */
function isSubPixelRoundingRuleUnknown(value) {
    return value !== $.SUBPIXEL_ROUNDING_OCCURRENCES.ALWAYS &&
        value !== $.SUBPIXEL_ROUNDING_OCCURRENCES.ONLY_AT_REST &&
        value !== $.SUBPIXEL_ROUNDING_OCCURRENCES.NEVER;
}

/**
 * @private
 * @inner
 * Ensures the returned value is always a valid subpixel rounding enum value,
 * defaulting to {@link SUBPIXEL_ROUNDING_OCCURRENCES.NEVER} if input is missing or invalid.
 *
 * @param {SUBPIXEL_ROUNDING_OCCURRENCES} value - The subpixel rounding enum value to normalize.
 * @returns {SUBPIXEL_ROUNDING_OCCURRENCES} Returns a valid subpixel rounding enum value.
 */
function normalizeSubPixelRoundingRule(value) {
    if (isSubPixelRoundingRuleUnknown(value)) {
        return DEFAULT_SUBPIXEL_ROUNDING_RULE;
    }
    return value;
}

/**
 * @private
 * @inner
 * Ensures the returned value is always a valid subpixel rounding enum value,
 * defaulting to 'NEVER' if input is missing or invalid.
 *
 * @param {Object} subPixelRoundingRules - A subpixel rounding enum values dictionary [{@link BROWSERS}] --> {@link SUBPIXEL_ROUNDING_OCCURRENCES}.
 * @returns {SUBPIXEL_ROUNDING_OCCURRENCES} Returns the determined subpixel rounding enum value for the
 * current browser.
 */
function determineSubPixelRoundingRule(subPixelRoundingRules) {
    if (typeof subPixelRoundingRules === 'number') {
        return normalizeSubPixelRoundingRule(subPixelRoundingRules);
    }

    if (!subPixelRoundingRules || !$.Browser) {
        return DEFAULT_SUBPIXEL_ROUNDING_RULE;
    }

    var subPixelRoundingRule = subPixelRoundingRules[$.Browser.vendor];

    if (isSubPixelRoundingRuleUnknown(subPixelRoundingRule)) {
        subPixelRoundingRule = subPixelRoundingRules['*'];
    }

    return normalizeSubPixelRoundingRule(subPixelRoundingRule);
}

<<<<<<< HEAD
/**
 * @private
 * @inner
 * Draws a TiledImage.
 * @param {OpenSeadragon.TiledImage} tiledImage
 * @param {OpenSeadragon.Tile[]} lastDrawn - An unordered list of Tiles drawn last frame.
 */
function drawTiles( tiledImage, lastDrawn ) {
    if (tiledImage.opacity === 0 || (lastDrawn.length === 0 && !tiledImage.placeholderFillStyle)) {
        return;
    }

    var tile = lastDrawn[0];
    var useSketch;

    if (tile) {
        useSketch = tiledImage.opacity < 1 ||
            (tiledImage.compositeOperation &&
                tiledImage.compositeOperation !== 'source-over') ||
            (!tiledImage._isBottomItem() && tile._hasTransparencyChannel());
    }

    var sketchScale;
    var sketchTranslate;

    var zoom = tiledImage.viewport.getZoom(true);
    var imageZoom = tiledImage.viewportToImageZoom(zoom);

    if (lastDrawn.length > 1 &&
        imageZoom > tiledImage.smoothTileEdgesMinZoom &&
        !tiledImage.iOSDevice &&
        tiledImage.getRotation(true) % 360 === 0 && // TODO: support tile edge smoothing with tiled image rotation.
        $.supportsCanvas && tiledImage.viewer.useCanvas) {
        // When zoomed in a lot (>100%) the tile edges are visible.
        // So we have to composite them at ~100% and scale them up together.
        // Note: Disabled on iOS devices per default as it causes a native crash
        useSketch = true;
        sketchScale = tile.getScaleForEdgeSmoothing();
        sketchTranslate = tile.getTranslationForEdgeSmoothing(sketchScale,
            tiledImage._drawer.getCanvasSize(false),
            tiledImage._drawer.getCanvasSize(true));
    }

    var bounds;
    if (useSketch) {
        if (!sketchScale) {
            // Except when edge smoothing, we only clean the part of the
            // sketch canvas we are going to use for performance reasons.
            bounds = tiledImage.viewport.viewportToViewerElementRectangle(
                tiledImage.getClippedBounds(true))
                .getIntegerBoundingBox();

            if(tiledImage._drawer.viewer.viewport.getFlip()) {
                if (tiledImage.viewport.getRotation(true) % 360 !== 0 ||
                    tiledImage.getRotation(true) % 360 !== 0) {
                        bounds.x = tiledImage._drawer.viewer.container.clientWidth - (bounds.x + bounds.width);
                }
            }

            bounds = bounds.times($.pixelDensityRatio);
        }
        tiledImage._drawer._clear(true, bounds);
    }

    // When scaling, we must rotate only when blending the sketch canvas to
    // avoid interpolation
    if (!sketchScale) {
        if (tiledImage.viewport.getRotation(true) % 360 !== 0) {
            tiledImage._drawer._offsetForRotation({
                degrees: tiledImage.viewport.getRotation(true),
                useSketch: useSketch
            });
        }
        if (tiledImage.getRotation(true) % 360 !== 0) {
            tiledImage._drawer._offsetForRotation({
                degrees: tiledImage.getRotation(true),
                point: tiledImage.viewport.pixelFromPointNoRotate(
                    tiledImage._getRotationPoint(true), true),
                useSketch: useSketch
            });
        }

        if (tiledImage.viewport.getRotation(true) === 0 &&
            tiledImage.getRotation(true) % 360 === 0) {
            if(tiledImage._drawer.viewer.viewport.getFlip()) {
                tiledImage._drawer._flip();
            }
        }
    }

    var usedClip = false;
    if ( tiledImage._clip ) {
        tiledImage._drawer.saveContext(useSketch);

        var box = tiledImage.imageToViewportRectangle(tiledImage._clip, true);
        box = box.rotate(-tiledImage.getRotation(true), tiledImage._getRotationPoint(true));
        var clipRect = tiledImage._drawer.viewportToDrawerRectangle(box);
        if (sketchScale) {
            clipRect = clipRect.times(sketchScale);
        }
        if (sketchTranslate) {
            clipRect = clipRect.translate(sketchTranslate);
        }
        tiledImage._drawer.setClip(clipRect, useSketch);

        usedClip = true;
    }

    if (tiledImage._croppingPolygons) {
        tiledImage._drawer.saveContext(useSketch);
        try {
            var polygons = tiledImage._croppingPolygons.map(function (polygon) {
                return polygon.map(function (coord) {
                    var point = tiledImage
                        .imageToViewportCoordinates(coord.x, coord.y, true)
                        .rotate(-tiledImage.getRotation(true), tiledImage._getRotationPoint(true));
                    var clipPoint = tiledImage._drawer.viewportCoordToDrawerCoord(point);
                    if (sketchScale) {
                        clipPoint = clipPoint.times(sketchScale);
                    }
                    return clipPoint;
                });
            });
            tiledImage._drawer.clipWithPolygons(polygons, useSketch);
        } catch (e) {
            $.console.error(e);
        }
        usedClip = true;
    }

    if ( tiledImage.placeholderFillStyle && tiledImage._hasOpaqueTile === false ) {
        var placeholderRect = tiledImage._drawer.viewportToDrawerRectangle(tiledImage.getBounds(true));
        if (sketchScale) {
            placeholderRect = placeholderRect.times(sketchScale);
        }
        if (sketchTranslate) {
            placeholderRect = placeholderRect.translate(sketchTranslate);
        }

        var fillStyle = null;
        if ( typeof tiledImage.placeholderFillStyle === "function" ) {
            fillStyle = tiledImage.placeholderFillStyle(tiledImage, tiledImage._drawer.context);
        }
        else {
            fillStyle = tiledImage.placeholderFillStyle;
        }

        tiledImage._drawer.drawRectangle(placeholderRect, fillStyle, useSketch);
    }

    var subPixelRoundingRule = determineSubPixelRoundingRule(tiledImage.subPixelRoundingForTransparency);

    var shouldRoundPositionAndSize = false;

    if (subPixelRoundingRule === $.SUBPIXEL_ROUNDING_OCCURRENCES.ALWAYS) {
        shouldRoundPositionAndSize = true;
    } else if (subPixelRoundingRule === $.SUBPIXEL_ROUNDING_OCCURRENCES.ONLY_AT_REST) {
        var isAnimating = tiledImage.viewer && tiledImage.viewer.isAnimating();
        shouldRoundPositionAndSize = !isAnimating;
    }

    for (var i = lastDrawn.length - 1; i >= 0; i--) {
        tile = lastDrawn[ i ];
        tiledImage._drawer.drawTile( tile, tiledImage._drawingHandler, useSketch, sketchScale, sketchTranslate, shouldRoundPositionAndSize );
        tile.beingDrawn = true;

        if( tiledImage.viewer ){
            /**
             * <em>- Needs documentation -</em>
             *
             * @event tile-drawn
             * @memberof OpenSeadragon.Viewer
             * @type {object}
             * @property {OpenSeadragon.Viewer} eventSource - A reference to the Viewer which raised the event.
             * @property {OpenSeadragon.TiledImage} tiledImage - Which TiledImage is being drawn.
             * @property {OpenSeadragon.Tile} tile
             * @property {?Object} userData - Arbitrary subscriber-defined object.
             */
            tiledImage.viewer.raiseEvent( 'tile-drawn', {
                tiledImage: tiledImage,
                tile: tile
            });
        }
    }

    if ( usedClip ) {
        tiledImage._drawer.restoreContext( useSketch );
    }

    if (!sketchScale) {
        if (tiledImage.getRotation(true) % 360 !== 0) {
            tiledImage._drawer._restoreRotationChanges(useSketch);
        }
        if (tiledImage.viewport.getRotation(true) % 360 !== 0) {
            tiledImage._drawer._restoreRotationChanges(useSketch);
        }
    }

    if (useSketch) {
        if (sketchScale) {
            if (tiledImage.viewport.getRotation(true) % 360 !== 0) {
                tiledImage._drawer._offsetForRotation({
                    degrees: tiledImage.viewport.getRotation(true),
                    useSketch: false
                });
            }
            if (tiledImage.getRotation(true) % 360 !== 0) {
                tiledImage._drawer._offsetForRotation({
                    degrees: tiledImage.getRotation(true),
                    point: tiledImage.viewport.pixelFromPointNoRotate(
                        tiledImage._getRotationPoint(true), true),
                    useSketch: false
                });
            }
        }
        tiledImage._drawer.blendSketch({
            opacity: tiledImage.opacity,
            scale: sketchScale,
            translate: sketchTranslate,
            compositeOperation: tiledImage.compositeOperation,
            bounds: bounds
        });
        if (sketchScale) {
            if (tiledImage.getRotation(true) % 360 !== 0) {
                tiledImage._drawer._restoreRotationChanges(false);
            }
            if (tiledImage.viewport.getRotation(true) % 360 !== 0) {
                tiledImage._drawer._restoreRotationChanges(false);
            }
        }
    }

    if (!sketchScale) {
        if (tiledImage.viewport.getRotation(true) % 360 === 0 &&
            tiledImage.getRotation(true) % 360 === 0) {
            if(tiledImage._drawer.viewer.viewport.getFlip()) {
                tiledImage._drawer._flip();
            }
        }
    }

    drawDebugInfo( tiledImage, lastDrawn );
}

/**
 * @private
 * @inner
 * Draws special debug information for a TiledImage if in debug mode.
 * @param {OpenSeadragon.TiledImage} tiledImage
 * @param {OpenSeadragon.Tile[]} lastDrawn - An unordered list of Tiles drawn last frame.
 */
function drawDebugInfo( tiledImage, lastDrawn ) {
    if( tiledImage.debugMode ) {
        for ( var i = lastDrawn.length - 1; i >= 0; i-- ) {
            var tile = lastDrawn[ i ];
            try {
                tiledImage._drawer.drawDebugInfo(
                    tile, lastDrawn.length, i, tiledImage);
            } catch(e) {
                $.console.error(e);
            }
        }
    }
}

=======
>>>>>>> 2c9d2440
}( OpenSeadragon ));<|MERGE_RESOLUTION|>--- conflicted
+++ resolved
@@ -1875,7 +1875,8 @@
                     .getIntegerBoundingBox();
 
                 if(this._drawer.viewer.viewport.getFlip()) {
-                    if (this.viewport.degrees !== 0 || this.getRotation(true) % 360 !== 0) {
+                    if (this.viewport.getRotation(true) % 360 !== 0 ||
+                        this.getRotation(true) % 360 !== 0) {
                         bounds.x = this._drawer.viewer.container.clientWidth - (bounds.x + bounds.width);
                     }
                 }
@@ -1888,9 +1889,9 @@
         // When scaling, we must rotate only when blending the sketch canvas to
         // avoid interpolation
         if (!sketchScale) {
-            if (this.viewport.degrees !== 0) {
+            if (this.viewport.getRotation(true) % 360 !== 0) {
                 this._drawer._offsetForRotation({
-                    degrees: this.viewport.degrees,
+                    degrees: this.viewport.getRotation(true),
                     useSketch: useSketch
                 });
             }
@@ -1903,7 +1904,8 @@
                 });
             }
 
-            if (this.viewport.degrees === 0 && this.getRotation(true) % 360 === 0){
+            if (this.viewport.getRotation(true) % 360 === 0 &&
+                this.getRotation(true) % 360 === 0) {
                 if(this._drawer.viewer.viewport.getFlip()) {
                     this._drawer._flip();
                 }
@@ -2013,16 +2015,16 @@
             if (this.getRotation(true) % 360 !== 0) {
                 this._drawer._restoreRotationChanges(useSketch);
             }
-            if (this.viewport.degrees !== 0) {
+            if (this.viewport.getRotation(true) % 360 !== 0) {
                 this._drawer._restoreRotationChanges(useSketch);
             }
         }
 
         if (useSketch) {
             if (sketchScale) {
-                if (this.viewport.degrees !== 0) {
+                if (this.viewport.getRotation(true) % 360 !== 0) {
                     this._drawer._offsetForRotation({
-                        degrees: this.viewport.degrees,
+                        degrees: this.viewport.getRotation(true),
                         useSketch: false
                     });
                 }
@@ -2046,14 +2048,15 @@
                 if (this.getRotation(true) % 360 !== 0) {
                     this._drawer._restoreRotationChanges(false);
                 }
-                if (this.viewport.degrees !== 0) {
+                if (this.viewport.getRotation(true) % 360 !== 0) {
                     this._drawer._restoreRotationChanges(false);
                 }
             }
         }
 
         if (!sketchScale) {
-            if (this.viewport.degrees === 0 && this.getRotation(true) % 360 === 0){
+            if (this.viewport.getRotation(true) % 360 === 0 &&
+                this.getRotation(true) % 360 === 0) {
                 if(this._drawer.viewer.viewport.getFlip()) {
                     this._drawer._flip();
                 }
@@ -2267,272 +2270,4 @@
     return normalizeSubPixelRoundingRule(subPixelRoundingRule);
 }
 
-<<<<<<< HEAD
-/**
- * @private
- * @inner
- * Draws a TiledImage.
- * @param {OpenSeadragon.TiledImage} tiledImage
- * @param {OpenSeadragon.Tile[]} lastDrawn - An unordered list of Tiles drawn last frame.
- */
-function drawTiles( tiledImage, lastDrawn ) {
-    if (tiledImage.opacity === 0 || (lastDrawn.length === 0 && !tiledImage.placeholderFillStyle)) {
-        return;
-    }
-
-    var tile = lastDrawn[0];
-    var useSketch;
-
-    if (tile) {
-        useSketch = tiledImage.opacity < 1 ||
-            (tiledImage.compositeOperation &&
-                tiledImage.compositeOperation !== 'source-over') ||
-            (!tiledImage._isBottomItem() && tile._hasTransparencyChannel());
-    }
-
-    var sketchScale;
-    var sketchTranslate;
-
-    var zoom = tiledImage.viewport.getZoom(true);
-    var imageZoom = tiledImage.viewportToImageZoom(zoom);
-
-    if (lastDrawn.length > 1 &&
-        imageZoom > tiledImage.smoothTileEdgesMinZoom &&
-        !tiledImage.iOSDevice &&
-        tiledImage.getRotation(true) % 360 === 0 && // TODO: support tile edge smoothing with tiled image rotation.
-        $.supportsCanvas && tiledImage.viewer.useCanvas) {
-        // When zoomed in a lot (>100%) the tile edges are visible.
-        // So we have to composite them at ~100% and scale them up together.
-        // Note: Disabled on iOS devices per default as it causes a native crash
-        useSketch = true;
-        sketchScale = tile.getScaleForEdgeSmoothing();
-        sketchTranslate = tile.getTranslationForEdgeSmoothing(sketchScale,
-            tiledImage._drawer.getCanvasSize(false),
-            tiledImage._drawer.getCanvasSize(true));
-    }
-
-    var bounds;
-    if (useSketch) {
-        if (!sketchScale) {
-            // Except when edge smoothing, we only clean the part of the
-            // sketch canvas we are going to use for performance reasons.
-            bounds = tiledImage.viewport.viewportToViewerElementRectangle(
-                tiledImage.getClippedBounds(true))
-                .getIntegerBoundingBox();
-
-            if(tiledImage._drawer.viewer.viewport.getFlip()) {
-                if (tiledImage.viewport.getRotation(true) % 360 !== 0 ||
-                    tiledImage.getRotation(true) % 360 !== 0) {
-                        bounds.x = tiledImage._drawer.viewer.container.clientWidth - (bounds.x + bounds.width);
-                }
-            }
-
-            bounds = bounds.times($.pixelDensityRatio);
-        }
-        tiledImage._drawer._clear(true, bounds);
-    }
-
-    // When scaling, we must rotate only when blending the sketch canvas to
-    // avoid interpolation
-    if (!sketchScale) {
-        if (tiledImage.viewport.getRotation(true) % 360 !== 0) {
-            tiledImage._drawer._offsetForRotation({
-                degrees: tiledImage.viewport.getRotation(true),
-                useSketch: useSketch
-            });
-        }
-        if (tiledImage.getRotation(true) % 360 !== 0) {
-            tiledImage._drawer._offsetForRotation({
-                degrees: tiledImage.getRotation(true),
-                point: tiledImage.viewport.pixelFromPointNoRotate(
-                    tiledImage._getRotationPoint(true), true),
-                useSketch: useSketch
-            });
-        }
-
-        if (tiledImage.viewport.getRotation(true) === 0 &&
-            tiledImage.getRotation(true) % 360 === 0) {
-            if(tiledImage._drawer.viewer.viewport.getFlip()) {
-                tiledImage._drawer._flip();
-            }
-        }
-    }
-
-    var usedClip = false;
-    if ( tiledImage._clip ) {
-        tiledImage._drawer.saveContext(useSketch);
-
-        var box = tiledImage.imageToViewportRectangle(tiledImage._clip, true);
-        box = box.rotate(-tiledImage.getRotation(true), tiledImage._getRotationPoint(true));
-        var clipRect = tiledImage._drawer.viewportToDrawerRectangle(box);
-        if (sketchScale) {
-            clipRect = clipRect.times(sketchScale);
-        }
-        if (sketchTranslate) {
-            clipRect = clipRect.translate(sketchTranslate);
-        }
-        tiledImage._drawer.setClip(clipRect, useSketch);
-
-        usedClip = true;
-    }
-
-    if (tiledImage._croppingPolygons) {
-        tiledImage._drawer.saveContext(useSketch);
-        try {
-            var polygons = tiledImage._croppingPolygons.map(function (polygon) {
-                return polygon.map(function (coord) {
-                    var point = tiledImage
-                        .imageToViewportCoordinates(coord.x, coord.y, true)
-                        .rotate(-tiledImage.getRotation(true), tiledImage._getRotationPoint(true));
-                    var clipPoint = tiledImage._drawer.viewportCoordToDrawerCoord(point);
-                    if (sketchScale) {
-                        clipPoint = clipPoint.times(sketchScale);
-                    }
-                    return clipPoint;
-                });
-            });
-            tiledImage._drawer.clipWithPolygons(polygons, useSketch);
-        } catch (e) {
-            $.console.error(e);
-        }
-        usedClip = true;
-    }
-
-    if ( tiledImage.placeholderFillStyle && tiledImage._hasOpaqueTile === false ) {
-        var placeholderRect = tiledImage._drawer.viewportToDrawerRectangle(tiledImage.getBounds(true));
-        if (sketchScale) {
-            placeholderRect = placeholderRect.times(sketchScale);
-        }
-        if (sketchTranslate) {
-            placeholderRect = placeholderRect.translate(sketchTranslate);
-        }
-
-        var fillStyle = null;
-        if ( typeof tiledImage.placeholderFillStyle === "function" ) {
-            fillStyle = tiledImage.placeholderFillStyle(tiledImage, tiledImage._drawer.context);
-        }
-        else {
-            fillStyle = tiledImage.placeholderFillStyle;
-        }
-
-        tiledImage._drawer.drawRectangle(placeholderRect, fillStyle, useSketch);
-    }
-
-    var subPixelRoundingRule = determineSubPixelRoundingRule(tiledImage.subPixelRoundingForTransparency);
-
-    var shouldRoundPositionAndSize = false;
-
-    if (subPixelRoundingRule === $.SUBPIXEL_ROUNDING_OCCURRENCES.ALWAYS) {
-        shouldRoundPositionAndSize = true;
-    } else if (subPixelRoundingRule === $.SUBPIXEL_ROUNDING_OCCURRENCES.ONLY_AT_REST) {
-        var isAnimating = tiledImage.viewer && tiledImage.viewer.isAnimating();
-        shouldRoundPositionAndSize = !isAnimating;
-    }
-
-    for (var i = lastDrawn.length - 1; i >= 0; i--) {
-        tile = lastDrawn[ i ];
-        tiledImage._drawer.drawTile( tile, tiledImage._drawingHandler, useSketch, sketchScale, sketchTranslate, shouldRoundPositionAndSize );
-        tile.beingDrawn = true;
-
-        if( tiledImage.viewer ){
-            /**
-             * <em>- Needs documentation -</em>
-             *
-             * @event tile-drawn
-             * @memberof OpenSeadragon.Viewer
-             * @type {object}
-             * @property {OpenSeadragon.Viewer} eventSource - A reference to the Viewer which raised the event.
-             * @property {OpenSeadragon.TiledImage} tiledImage - Which TiledImage is being drawn.
-             * @property {OpenSeadragon.Tile} tile
-             * @property {?Object} userData - Arbitrary subscriber-defined object.
-             */
-            tiledImage.viewer.raiseEvent( 'tile-drawn', {
-                tiledImage: tiledImage,
-                tile: tile
-            });
-        }
-    }
-
-    if ( usedClip ) {
-        tiledImage._drawer.restoreContext( useSketch );
-    }
-
-    if (!sketchScale) {
-        if (tiledImage.getRotation(true) % 360 !== 0) {
-            tiledImage._drawer._restoreRotationChanges(useSketch);
-        }
-        if (tiledImage.viewport.getRotation(true) % 360 !== 0) {
-            tiledImage._drawer._restoreRotationChanges(useSketch);
-        }
-    }
-
-    if (useSketch) {
-        if (sketchScale) {
-            if (tiledImage.viewport.getRotation(true) % 360 !== 0) {
-                tiledImage._drawer._offsetForRotation({
-                    degrees: tiledImage.viewport.getRotation(true),
-                    useSketch: false
-                });
-            }
-            if (tiledImage.getRotation(true) % 360 !== 0) {
-                tiledImage._drawer._offsetForRotation({
-                    degrees: tiledImage.getRotation(true),
-                    point: tiledImage.viewport.pixelFromPointNoRotate(
-                        tiledImage._getRotationPoint(true), true),
-                    useSketch: false
-                });
-            }
-        }
-        tiledImage._drawer.blendSketch({
-            opacity: tiledImage.opacity,
-            scale: sketchScale,
-            translate: sketchTranslate,
-            compositeOperation: tiledImage.compositeOperation,
-            bounds: bounds
-        });
-        if (sketchScale) {
-            if (tiledImage.getRotation(true) % 360 !== 0) {
-                tiledImage._drawer._restoreRotationChanges(false);
-            }
-            if (tiledImage.viewport.getRotation(true) % 360 !== 0) {
-                tiledImage._drawer._restoreRotationChanges(false);
-            }
-        }
-    }
-
-    if (!sketchScale) {
-        if (tiledImage.viewport.getRotation(true) % 360 === 0 &&
-            tiledImage.getRotation(true) % 360 === 0) {
-            if(tiledImage._drawer.viewer.viewport.getFlip()) {
-                tiledImage._drawer._flip();
-            }
-        }
-    }
-
-    drawDebugInfo( tiledImage, lastDrawn );
-}
-
-/**
- * @private
- * @inner
- * Draws special debug information for a TiledImage if in debug mode.
- * @param {OpenSeadragon.TiledImage} tiledImage
- * @param {OpenSeadragon.Tile[]} lastDrawn - An unordered list of Tiles drawn last frame.
- */
-function drawDebugInfo( tiledImage, lastDrawn ) {
-    if( tiledImage.debugMode ) {
-        for ( var i = lastDrawn.length - 1; i >= 0; i-- ) {
-            var tile = lastDrawn[ i ];
-            try {
-                tiledImage._drawer.drawDebugInfo(
-                    tile, lastDrawn.length, i, tiledImage);
-            } catch(e) {
-                $.console.error(e);
-            }
-        }
-    }
-}
-
-=======
->>>>>>> 2c9d2440
 }( OpenSeadragon ));