/*
 * OpenSeadragon - TiledImage
 *
 * Copyright (C) 2009 CodePlex Foundation
 * Copyright (C) 2010-2013 OpenSeadragon contributors
 *
 * Redistribution and use in source and binary forms, with or without
 * modification, are permitted provided that the following conditions are
 * met:
 *
 * - Redistributions of source code must retain the above copyright notice,
 *   this list of conditions and the following disclaimer.
 *
 * - Redistributions in binary form must reproduce the above copyright
 *   notice, this list of conditions and the following disclaimer in the
 *   documentation and/or other materials provided with the distribution.
 *
 * - Neither the name of CodePlex Foundation nor the names of its
 *   contributors may be used to endorse or promote products derived from
 *   this software without specific prior written permission.
 *
 * THIS SOFTWARE IS PROVIDED BY THE COPYRIGHT HOLDERS AND CONTRIBUTORS
 * "AS IS" AND ANY EXPRESS OR IMPLIED WARRANTIES, INCLUDING, BUT NOT
 * LIMITED TO, THE IMPLIED WARRANTIES OF MERCHANTABILITY AND FITNESS FOR
 * A PARTICULAR PURPOSE ARE DISCLAIMED.  IN NO EVENT SHALL THE COPYRIGHT
 * OWNER OR CONTRIBUTORS BE LIABLE FOR ANY DIRECT, INDIRECT, INCIDENTAL,
 * SPECIAL, EXEMPLARY, OR CONSEQUENTIAL DAMAGES (INCLUDING, BUT NOT LIMITED
 * TO, PROCUREMENT OF SUBSTITUTE GOODS OR SERVICES; LOSS OF USE, DATA, OR
 * PROFITS; OR BUSINESS INTERRUPTION) HOWEVER CAUSED AND ON ANY THEORY OF
 * LIABILITY, WHETHER IN CONTRACT, STRICT LIABILITY, OR TORT (INCLUDING
 * NEGLIGENCE OR OTHERWISE) ARISING IN ANY WAY OUT OF THE USE OF THIS
 * SOFTWARE, EVEN IF ADVISED OF THE POSSIBILITY OF SUCH DAMAGE.
 */

(function( $ ){

/**
 * You shouldn't have to create a TiledImage directly; use {@link OpenSeadragon.Viewer#open}
 * or {@link OpenSeadragon.Viewer#addTiledImage} instead.
 * @class TiledImage
 * @memberof OpenSeadragon
 * @extends OpenSeadragon.EventSource
 * @classdesc Handles rendering of tiles for an {@link OpenSeadragon.Viewer}.
 * A new instance is created for each TileSource opened.
 * @param {Object} options - Configuration for this TiledImage.
 * @param {OpenSeadragon.TileSource} options.source - The TileSource that defines this TiledImage.
 * @param {OpenSeadragon.Viewer} options.viewer - The Viewer that owns this TiledImage.
 * @param {OpenSeadragon.TileCache} options.tileCache - The TileCache for this TiledImage to use.
 * @param {OpenSeadragon.Drawer} options.drawer - The Drawer for this TiledImage to draw onto.
 * @param {OpenSeadragon.ImageLoader} options.imageLoader - The ImageLoader for this TiledImage to use.
 * @param {Number} [options.x=0] - Left position, in viewport coordinates.
 * @param {Number} [options.y=0] - Top position, in viewport coordinates.
 * @param {Number} [options.width=1] - Width, in viewport coordinates.
 * @param {Number} [options.height] - Height, in viewport coordinates.
 * @param {OpenSeadragon.Rect} [options.fitBounds] The bounds in viewport coordinates
 * to fit the image into. If specified, x, y, width and height get ignored.
 * @param {OpenSeadragon.Placement} [options.fitBoundsPlacement=OpenSeadragon.Placement.CENTER]
 * How to anchor the image in the bounds if options.fitBounds is set.
 * @param {OpenSeadragon.Rect} [options.clip] - An area, in image pixels, to clip to
 * (portions of the image outside of this area will not be visible). Only works on
 * browsers that support the HTML5 canvas.
 * @param {Number} [options.springStiffness] - See {@link OpenSeadragon.Options}.
 * @param {Boolean} [options.animationTime] - See {@link OpenSeadragon.Options}.
 * @param {Number} [options.minZoomImageRatio] - See {@link OpenSeadragon.Options}.
 * @param {Boolean} [options.wrapHorizontal] - See {@link OpenSeadragon.Options}.
 * @param {Boolean} [options.wrapVertical] - See {@link OpenSeadragon.Options}.
 * @param {Boolean} [options.immediateRender] - See {@link OpenSeadragon.Options}.
 * @param {Number} [options.blendTime] - See {@link OpenSeadragon.Options}.
 * @param {Boolean} [options.alwaysBlend] - See {@link OpenSeadragon.Options}.
 * @param {Number} [options.minPixelRatio] - See {@link OpenSeadragon.Options}.
 * @param {Number} [options.smoothTileEdgesMinZoom] - See {@link OpenSeadragon.Options}.
 * @param {Boolean} [options.iOSDevice] - See {@link OpenSeadragon.Options}.
 * @param {Number} [options.opacity=1] - Opacity the tiled image should be drawn at.
 * @param {String} [options.compositeOperation] - How the image is composited onto other images; see compositeOperation in {@link OpenSeadragon.Options} for possible values.
 * @param {Boolean} [options.debugMode] - See {@link OpenSeadragon.Options}.
 * @param {String|CanvasGradient|CanvasPattern|Function} [options.placeholderFillStyle] - See {@link OpenSeadragon.Options}.
 * @param {String|Boolean} [options.crossOriginPolicy] - See {@link OpenSeadragon.Options}.
 */
$.TiledImage = function( options ) {
    var _this = this;

    $.console.assert( options.tileCache, "[TiledImage] options.tileCache is required" );
    $.console.assert( options.drawer, "[TiledImage] options.drawer is required" );
    $.console.assert( options.viewer, "[TiledImage] options.viewer is required" );
    $.console.assert( options.imageLoader, "[TiledImage] options.imageLoader is required" );
    $.console.assert( options.source, "[TiledImage] options.source is required" );
    $.console.assert(!options.clip || options.clip instanceof $.Rect,
        "[TiledImage] options.clip must be an OpenSeadragon.Rect if present");

    $.EventSource.call( this );

    this._tileCache = options.tileCache;
    delete options.tileCache;

    this._drawer = options.drawer;
    delete options.drawer;

    this._imageLoader = options.imageLoader;
    delete options.imageLoader;

    if (options.clip instanceof $.Rect) {
        this._clip = options.clip.clone();
    }

    delete options.clip;

    var x = options.x || 0;
    delete options.x;
    var y = options.y || 0;
    delete options.y;

    // Ratio of zoomable image height to width.
    this.normHeight = options.source.dimensions.y / options.source.dimensions.x;
    this.contentAspectX = options.source.dimensions.x / options.source.dimensions.y;

    var scale = 1;
    if ( options.width ) {
        scale = options.width;
        delete options.width;

        if ( options.height ) {
            $.console.error( "specifying both width and height to a tiledImage is not supported" );
            delete options.height;
        }
    } else if ( options.height ) {
        scale = options.height / this.normHeight;
        delete options.height;
    }

    var fitBounds = options.fitBounds;
    delete options.fitBounds;
    var fitBoundsPlacement = options.fitBoundsPlacement || OpenSeadragon.Placement.CENTER;
    delete options.fitBoundsPlacement;

    this._degrees = $.positiveModulo(options.degrees || 0, 360);
    delete options.degrees;

    $.extend( true, this, {

        //internal state properties
        viewer:         null,
        tilesMatrix:    {},    // A '3d' dictionary [level][x][y] --> Tile.
        coverage:       {},    // A '3d' dictionary [level][x][y] --> Boolean.
        lastDrawn:      [],    // An unordered list of Tiles drawn last frame.
        lastResetTime:  0,     // Last time for which the tiledImage was reset.
        _midDraw:       false, // Is the tiledImage currently updating the viewport?
        _needsDraw:     true,  // Does the tiledImage need to update the viewport again?
        _hasOpaqueTile: false,  // Do we have even one fully opaque tile?
        //configurable settings
        springStiffness:        $.DEFAULT_SETTINGS.springStiffness,
        animationTime:          $.DEFAULT_SETTINGS.animationTime,
        minZoomImageRatio:      $.DEFAULT_SETTINGS.minZoomImageRatio,
        wrapHorizontal:         $.DEFAULT_SETTINGS.wrapHorizontal,
        wrapVertical:           $.DEFAULT_SETTINGS.wrapVertical,
        immediateRender:        $.DEFAULT_SETTINGS.immediateRender,
        blendTime:              $.DEFAULT_SETTINGS.blendTime,
        alwaysBlend:            $.DEFAULT_SETTINGS.alwaysBlend,
        minPixelRatio:          $.DEFAULT_SETTINGS.minPixelRatio,
        smoothTileEdgesMinZoom: $.DEFAULT_SETTINGS.smoothTileEdgesMinZoom,
        iOSDevice:              $.DEFAULT_SETTINGS.iOSDevice,
        debugMode:              $.DEFAULT_SETTINGS.debugMode,
        crossOriginPolicy:      $.DEFAULT_SETTINGS.crossOriginPolicy,
        placeholderFillStyle:   $.DEFAULT_SETTINGS.placeholderFillStyle,
        opacity:                $.DEFAULT_SETTINGS.opacity,
        compositeOperation:     $.DEFAULT_SETTINGS.compositeOperation
    }, options );

    this._fullyLoaded = false;

    this._xSpring = new $.Spring({
        initial: x,
        springStiffness: this.springStiffness,
        animationTime: this.animationTime
    });

    this._ySpring = new $.Spring({
        initial: y,
        springStiffness: this.springStiffness,
        animationTime: this.animationTime
    });

    this._scaleSpring = new $.Spring({
        initial: scale,
        springStiffness: this.springStiffness,
        animationTime: this.animationTime
    });

    this._updateForScale();

    if (fitBounds) {
        this.fitBounds(fitBounds, fitBoundsPlacement, true);
    }

    // We need a callback to give image manipulation a chance to happen
    this._drawingHandler = function(args) {
      /**
       * This event is fired just before the tile is drawn giving the application a chance to alter the image.
       *
       * NOTE: This event is only fired when the drawer is using a &lt;canvas&gt;.
       *
       * @event tile-drawing
       * @memberof OpenSeadragon.Viewer
       * @type {object}
       * @property {OpenSeadragon.Viewer} eventSource - A reference to the Viewer which raised the event.
       * @property {OpenSeadragon.Tile} tile - The Tile being drawn.
       * @property {OpenSeadragon.TiledImage} tiledImage - Which TiledImage is being drawn.
       * @property {OpenSeadragon.Tile} context - The HTML canvas context being drawn into.
       * @property {OpenSeadragon.Tile} rendered - The HTML canvas context containing the tile imagery.
       * @property {?Object} userData - Arbitrary subscriber-defined object.
       */
        _this.viewer.raiseEvent('tile-drawing', $.extend({
            tiledImage: _this
        }, args));
    };
};

$.extend($.TiledImage.prototype, $.EventSource.prototype, /** @lends OpenSeadragon.TiledImage.prototype */{
    /**
     * @returns {Boolean} Whether the TiledImage needs to be drawn.
     */
    needsDraw: function() {
        return this._needsDraw;
    },

    /**
     * @returns {Boolean} Whether all tiles necessary for this TiledImage to draw at the current view have been loaded.
     */
    getFullyLoaded: function() {
        return this._fullyLoaded;
    },

    // private
    _setFullyLoaded: function(flag) {
        if (flag === this._fullyLoaded) {
            return;
        }

        this._fullyLoaded = flag;

        /**
         * Fired when the TiledImage's "fully loaded" flag (whether all tiles necessary for this TiledImage
         * to draw at the current view have been loaded) changes.
         *
         * @event fully-loaded-change
         * @memberof OpenSeadragon.TiledImage
         * @type {object}
         * @property {Boolean} fullyLoaded - The new "fully loaded" value.
         * @property {OpenSeadragon.TiledImage} eventSource - A reference to the TiledImage which raised the event.
         * @property {?Object} userData - Arbitrary subscriber-defined object.
         */
        this.raiseEvent('fully-loaded-change', {
            fullyLoaded: this._fullyLoaded
        });
    },

    /**
     * Clears all tiles and triggers an update on the next call to
     * {@link OpenSeadragon.TiledImage#update}.
     */
    reset: function() {
        this._tileCache.clearTilesFor(this);
        this.lastResetTime = $.now();
        this._needsDraw = true;
    },

    /**
     * Updates the TiledImage's bounds, animating if needed.
     * @returns {Boolean} Whether the TiledImage animated.
     */
    update: function() {
        var oldX = this._xSpring.current.value;
        var oldY = this._ySpring.current.value;
        var oldScale = this._scaleSpring.current.value;

        this._xSpring.update();
        this._ySpring.update();
        this._scaleSpring.update();

        if (this._xSpring.current.value !== oldX || this._ySpring.current.value !== oldY ||
                this._scaleSpring.current.value !== oldScale) {
            this._updateForScale();
            this._needsDraw = true;
            return true;
        }

        return false;
    },

    /**
     * Draws the TiledImage to its Drawer.
     */
    draw: function() {
        if (this.opacity !== 0) {
            this._midDraw = true;
            this._updateViewport();
            this._midDraw = false;
        }
    },

    /**
     * Destroy the TiledImage (unload current loaded tiles).
     */
    destroy: function() {
        this.reset();
    },

    /**
     * Get this TiledImage's bounds in viewport coordinates.
     * @param {Boolean} [current=false] - Pass true for the current location;
     * false for target location.
     * @returns {OpenSeadragon.Rect} This TiledImage's bounds in viewport coordinates.
     */
    getBounds: function(current) {
        return this.getBoundsNoRotate(current)
            .rotate(this._degrees, this._getRotationPoint(current));
    },

    /**
     * Get this TiledImage's bounds in viewport coordinates without taking
     * rotation into account.
     * @param {Boolean} [current=false] - Pass true for the current location;
     * false for target location.
     * @returns {OpenSeadragon.Rect} This TiledImage's bounds in viewport coordinates.
     */
    getBoundsNoRotate: function(current) {
        return current ?
            new $.Rect(
                this._xSpring.current.value,
                this._ySpring.current.value,
                this._worldWidthCurrent,
                this._worldHeightCurrent) :
            new $.Rect(
                this._xSpring.target.value,
                this._ySpring.target.value,
                this._worldWidthTarget,
                this._worldHeightTarget);
    },

    // deprecated
    getWorldBounds: function() {
        $.console.error('[TiledImage.getWorldBounds] is deprecated; use TiledImage.getBounds instead');
        return this.getBounds();
    },

    /**
     * Get the bounds of the displayed part of the tiled image.
     * @param {Boolean} [current=false] Pass true for the current location,
     * false for the target location.
     * @returns {$.Rect} The clipped bounds in viewport coordinates.
     */
    getClippedBounds: function(current) {
        var bounds = this.getBoundsNoRotate(current);
        if (this._clip) {
            var worldWidth = current ?
                this._worldWidthCurrent : this._worldWidthTarget;
            var ratio = worldWidth / this.source.dimensions.x;
            var clip = this._clip.times(ratio);
            bounds = new $.Rect(
                bounds.x + clip.x,
                bounds.y + clip.y,
                clip.width,
                clip.height);
        }
        return bounds.rotate(this._degrees, this._getRotationPoint(current));
    },

    /**
     * @returns {OpenSeadragon.Point} This TiledImage's content size, in original pixels.
     */
    getContentSize: function() {
        return new $.Point(this.source.dimensions.x, this.source.dimensions.y);
    },

    // private
    _viewportToImageDelta: function( viewerX, viewerY, current ) {
        var scale = (current ? this._scaleSpring.current.value : this._scaleSpring.target.value);
        return new $.Point(viewerX * (this.source.dimensions.x / scale),
            viewerY * ((this.source.dimensions.y * this.contentAspectX) / scale));
    },

    /**
     * Translates from OpenSeadragon viewer coordinate system to image coordinate system.
     * This method can be called either by passing X,Y coordinates or an {@link OpenSeadragon.Point}.
     * @param {Number|OpenSeadragon.Point} viewerX - The X coordinate or point in viewport coordinate system.
     * @param {Number} [viewerY] - The Y coordinate in viewport coordinate system.
     * @param {Boolean} [current=false] - Pass true to use the current location; false for target location.
     * @return {OpenSeadragon.Point} A point representing the coordinates in the image.
     */
    viewportToImageCoordinates: function(viewerX, viewerY, current) {
        var point;
        if (viewerX instanceof $.Point) {
            //they passed a point instead of individual components
            current = viewerY;
            point = viewerX;
        } else {
            point = new $.Point(viewerX, viewerY);
        }

        point = point.rotate(-this._degrees, this._getRotationPoint(current));
        return current ?
            this._viewportToImageDelta(
                point.x - this._xSpring.current.value,
                point.y - this._ySpring.current.value) :
            this._viewportToImageDelta(
                point.x - this._xSpring.target.value,
                point.y - this._ySpring.target.value);
    },

    // private
    _imageToViewportDelta: function( imageX, imageY, current ) {
        var scale = (current ? this._scaleSpring.current.value : this._scaleSpring.target.value);
        return new $.Point((imageX / this.source.dimensions.x) * scale,
            (imageY / this.source.dimensions.y / this.contentAspectX) * scale);
    },

    /**
     * Translates from image coordinate system to OpenSeadragon viewer coordinate system
     * This method can be called either by passing X,Y coordinates or an {@link OpenSeadragon.Point}.
     * @param {Number|OpenSeadragon.Point} imageX - The X coordinate or point in image coordinate system.
     * @param {Number} [imageY] - The Y coordinate in image coordinate system.
     * @param {Boolean} [current=false] - Pass true to use the current location; false for target location.
     * @return {OpenSeadragon.Point} A point representing the coordinates in the viewport.
     */
    imageToViewportCoordinates: function(imageX, imageY, current) {
        if (imageX instanceof $.Point) {
            //they passed a point instead of individual components
            current = imageY;
            imageY = imageX.y;
            imageX = imageX.x;
        }

        var point = this._imageToViewportDelta(imageX, imageY);
        if (current) {
            point.x += this._xSpring.current.value;
            point.y += this._ySpring.current.value;
        } else {
            point.x += this._xSpring.target.value;
            point.y += this._ySpring.target.value;
        }

        return point.rotate(this._degrees, this._getRotationPoint(current));
    },

    /**
     * Translates from a rectangle which describes a portion of the image in
     * pixel coordinates to OpenSeadragon viewport rectangle coordinates.
     * This method can be called either by passing X,Y,width,height or an {@link OpenSeadragon.Rect}.
     * @param {Number|OpenSeadragon.Rect} imageX - The left coordinate or rectangle in image coordinate system.
     * @param {Number} [imageY] - The top coordinate in image coordinate system.
     * @param {Number} [pixelWidth] - The width in pixel of the rectangle.
     * @param {Number} [pixelHeight] - The height in pixel of the rectangle.
     * @param {Boolean} [current=false] - Pass true to use the current location; false for target location.
     * @return {OpenSeadragon.Rect} A rect representing the coordinates in the viewport.
     */
    imageToViewportRectangle: function( imageX, imageY, pixelWidth, pixelHeight, current ) {
        var rect = imageX;
        if (rect instanceof $.Rect) {
            //they passed a rect instead of individual components
            current = imageY;
        } else {
            rect = new $.Rect(imageX, imageY, pixelWidth, pixelHeight);
        }

        var coordA = this.imageToViewportCoordinates(rect.getTopLeft(), current);
        var coordB = this._imageToViewportDelta(rect.width, rect.height, current);

        return new $.Rect(
            coordA.x,
            coordA.y,
            coordB.x,
            coordB.y,
            rect.degrees + this._degrees
        );
    },

    /**
     * Translates from a rectangle which describes a portion of
     * the viewport in point coordinates to image rectangle coordinates.
     * This method can be called either by passing X,Y,width,height or an {@link OpenSeadragon.Rect}.
     * @param {Number|OpenSeadragon.Rect} viewerX - The left coordinate or rectangle in viewport coordinate system.
     * @param {Number} [viewerY] - The top coordinate in viewport coordinate system.
     * @param {Number} [pointWidth] - The width in viewport coordinate system.
     * @param {Number} [pointHeight] - The height in viewport coordinate system.
     * @param {Boolean} [current=false] - Pass true to use the current location; false for target location.
     * @return {OpenSeadragon.Rect} A rect representing the coordinates in the image.
     */
    viewportToImageRectangle: function( viewerX, viewerY, pointWidth, pointHeight, current ) {
        var rect = viewerX;
        if (viewerX instanceof $.Rect) {
            //they passed a rect instead of individual components
            current = viewerY;
        } else {
            rect = new $.Rect(viewerX, viewerY, pointWidth, pointHeight);
        }

        var coordA = this.viewportToImageCoordinates(rect.getTopLeft(), current);
        var coordB = this._viewportToImageDelta(rect.width, rect.height, current);

        return new $.Rect(
            coordA.x,
            coordA.y,
            coordB.x,
            coordB.y,
            rect.degrees - this._degrees
        );
    },

    /**
     * Convert pixel coordinates relative to the viewer element to image
     * coordinates.
     * @param {OpenSeadragon.Point} pixel
     * @returns {OpenSeadragon.Point}
     */
    viewerElementToImageCoordinates: function( pixel ) {
        var point = this.viewport.pointFromPixel( pixel, true );
        return this.viewportToImageCoordinates( point );
    },

    /**
     * Convert pixel coordinates relative to the image to
     * viewer element coordinates.
     * @param {OpenSeadragon.Point} pixel
     * @returns {OpenSeadragon.Point}
     */
    imageToViewerElementCoordinates: function( pixel ) {
        var point = this.imageToViewportCoordinates( pixel );
        return this.viewport.pixelFromPoint( point, true );
    },

    /**
     * Convert pixel coordinates relative to the window to image coordinates.
     * @param {OpenSeadragon.Point} pixel
     * @returns {OpenSeadragon.Point}
     */
    windowToImageCoordinates: function( pixel ) {
        var viewerCoordinates = pixel.minus(
                OpenSeadragon.getElementPosition( this.viewer.element ));
        return this.viewerElementToImageCoordinates( viewerCoordinates );
    },

    /**
     * Convert image coordinates to pixel coordinates relative to the window.
     * @param {OpenSeadragon.Point} pixel
     * @returns {OpenSeadragon.Point}
     */
    imageToWindowCoordinates: function( pixel ) {
        var viewerCoordinates = this.imageToViewerElementCoordinates( pixel );
        return viewerCoordinates.plus(
                OpenSeadragon.getElementPosition( this.viewer.element ));
    },

    // private
<<<<<<< HEAD
    // Convert rectangle in tiled image coordinates to viewport coordinates.
    _tiledImageToViewportRectangle: function(rect) {
        var scale = this._scaleSpring.current.value;
        return new $.Rect(
            rect.x * scale + this._xSpring.current.value,
            rect.y * scale + this._ySpring.current.value,
            rect.width * scale,
            rect.height * scale,
            rect.degrees)
            .rotate(this.getRotation(), this._getRotationPoint(true));
    },

    // private
    // Convert rectangle in viewport coordinates to tiled image coordinates.
=======
    // Convert rectangle in viewport coordinates to this tiled image point
    // coordinates (x in [0, 1] and y in [0, aspectRatio])
>>>>>>> e910e93d
    _viewportToTiledImageRectangle: function(rect) {
        var scale = this._scaleSpring.current.value;
        rect = rect.rotate(-this.getRotation(), this._getRotationPoint(true));
        return new $.Rect(
            (rect.x - this._xSpring.current.value) / scale,
            (rect.y - this._ySpring.current.value) / scale,
            rect.width / scale,
            rect.height / scale,
            rect.degrees);
    },

    /**
     * Convert a viewport zoom to an image zoom.
     * Image zoom: ratio of the original image size to displayed image size.
     * 1 means original image size, 0.5 half size...
     * Viewport zoom: ratio of the displayed image's width to viewport's width.
     * 1 means identical width, 2 means image's width is twice the viewport's width...
     * @function
     * @param {Number} viewportZoom The viewport zoom
     * @returns {Number} imageZoom The image zoom
     */
    viewportToImageZoom: function( viewportZoom ) {
        var ratio = this._scaleSpring.current.value *
                this.viewport._containerInnerSize.x / this.source.dimensions.x;
        return ratio * viewportZoom ;
    },

    /**
     * Convert an image zoom to a viewport zoom.
     * Image zoom: ratio of the original image size to displayed image size.
     * 1 means original image size, 0.5 half size...
     * Viewport zoom: ratio of the displayed image's width to viewport's width.
     * 1 means identical width, 2 means image's width is twice the viewport's width...
     * Note: not accurate with multi-image.
     * @function
     * @param {Number} imageZoom The image zoom
     * @returns {Number} viewportZoom The viewport zoom
     */
    imageToViewportZoom: function( imageZoom ) {
        var ratio = this._scaleSpring.current.value *
                this.viewport._containerInnerSize.x / this.source.dimensions.x;
        return imageZoom / ratio;
    },

    /**
     * Sets the TiledImage's position in the world.
     * @param {OpenSeadragon.Point} position - The new position, in viewport coordinates.
     * @param {Boolean} [immediately=false] - Whether to animate to the new position or snap immediately.
     * @fires OpenSeadragon.TiledImage.event:bounds-change
     */
    setPosition: function(position, immediately) {
        var sameTarget = (this._xSpring.target.value === position.x &&
            this._ySpring.target.value === position.y);

        if (immediately) {
            if (sameTarget && this._xSpring.current.value === position.x &&
                    this._ySpring.current.value === position.y) {
                return;
            }

            this._xSpring.resetTo(position.x);
            this._ySpring.resetTo(position.y);
            this._needsDraw = true;
        } else {
            if (sameTarget) {
                return;
            }

            this._xSpring.springTo(position.x);
            this._ySpring.springTo(position.y);
            this._needsDraw = true;
        }

        if (!sameTarget) {
            this._raiseBoundsChange();
        }
    },

    /**
     * Sets the TiledImage's width in the world, adjusting the height to match based on aspect ratio.
     * @param {Number} width - The new width, in viewport coordinates.
     * @param {Boolean} [immediately=false] - Whether to animate to the new size or snap immediately.
     * @fires OpenSeadragon.TiledImage.event:bounds-change
     */
    setWidth: function(width, immediately) {
        this._setScale(width, immediately);
    },

    /**
     * Sets the TiledImage's height in the world, adjusting the width to match based on aspect ratio.
     * @param {Number} height - The new height, in viewport coordinates.
     * @param {Boolean} [immediately=false] - Whether to animate to the new size or snap immediately.
     * @fires OpenSeadragon.TiledImage.event:bounds-change
     */
    setHeight: function(height, immediately) {
        this._setScale(height / this.normHeight, immediately);
    },

    /**
     * Positions and scales the TiledImage to fit in the specified bounds.
     * Note: this method fires OpenSeadragon.TiledImage.event:bounds-change
     * twice
     * @param {OpenSeadragon.Rect} bounds The bounds to fit the image into.
     * @param {OpenSeadragon.Placement} [anchor=OpenSeadragon.Placement.CENTER]
     * How to anchor the image in the bounds.
     * @param {Boolean} [immediately=false] Whether to animate to the new size
     * or snap immediately.
     * @fires OpenSeadragon.TiledImage.event:bounds-change
     */
    fitBounds: function(bounds, anchor, immediately) {
        anchor = anchor || $.Placement.CENTER;
        var anchorProperties = $.Placement.properties[anchor];
        var aspectRatio = this.contentAspectX;
        var xOffset = 0;
        var yOffset = 0;
        var displayedWidthRatio = 1;
        var displayedHeightRatio = 1;
        if (this._clip) {
            aspectRatio = this._clip.getAspectRatio();
            displayedWidthRatio = this._clip.width / this.source.dimensions.x;
            displayedHeightRatio = this._clip.height / this.source.dimensions.y;
            if (bounds.getAspectRatio() > aspectRatio) {
                xOffset = this._clip.x / this._clip.height * bounds.height;
                yOffset = this._clip.y / this._clip.height * bounds.height;
            } else {
                xOffset = this._clip.x / this._clip.width * bounds.width;
                yOffset = this._clip.y / this._clip.width * bounds.width;
            }
        }

        if (bounds.getAspectRatio() > aspectRatio) {
            // We will have margins on the X axis
            var height = bounds.height / displayedHeightRatio;
            var marginLeft = 0;
            if (anchorProperties.isHorizontallyCentered) {
                marginLeft = (bounds.width - bounds.height * aspectRatio) / 2;
            } else if (anchorProperties.isRight) {
                marginLeft = bounds.width - bounds.height * aspectRatio;
            }
            this.setPosition(
                new $.Point(bounds.x - xOffset + marginLeft, bounds.y - yOffset),
                immediately);
            this.setHeight(height, immediately);
        } else {
            // We will have margins on the Y axis
            var width = bounds.width / displayedWidthRatio;
            var marginTop = 0;
            if (anchorProperties.isVerticallyCentered) {
                marginTop = (bounds.height - bounds.width / aspectRatio) / 2;
            } else if (anchorProperties.isBottom) {
                marginTop = bounds.height - bounds.width / aspectRatio;
            }
            this.setPosition(
                new $.Point(bounds.x - xOffset, bounds.y - yOffset + marginTop),
                immediately);
            this.setWidth(width, immediately);
        }
    },

    /**
     * @returns {OpenSeadragon.Rect|null} The TiledImage's current clip rectangle,
     * in image pixels, or null if none.
     */
    getClip: function() {
        if (this._clip) {
            return this._clip.clone();
        }

        return null;
    },

    /**
     * @param {OpenSeadragon.Rect|null} newClip - An area, in image pixels, to clip to
     * (portions of the image outside of this area will not be visible). Only works on
     * browsers that support the HTML5 canvas.
     * @fires OpenSeadragon.TiledImage.event:clip-change
     */
    setClip: function(newClip) {
        $.console.assert(!newClip || newClip instanceof $.Rect,
            "[TiledImage.setClip] newClip must be an OpenSeadragon.Rect or null");

        if (newClip instanceof $.Rect) {
            this._clip = newClip.clone();
        } else {
            this._clip = null;
        }

        this._needsDraw = true;
        /**
         * Raised when the TiledImage's clip is changed.
         * @event clip-change
         * @memberOf OpenSeadragon.TiledImage
         * @type {object}
         * @property {OpenSeadragon.TiledImage} eventSource - A reference to the
         * TiledImage which raised the event.
         * @property {?Object} userData - Arbitrary subscriber-defined object.
         */
        this.raiseEvent('clip-change');
    },

    /**
     * @returns {Number} The TiledImage's current opacity.
     */
    getOpacity: function() {
        return this.opacity;
    },

    /**
     * @param {Number} opacity Opacity the tiled image should be drawn at.
     */
    setOpacity: function(opacity) {
        this.opacity = opacity;
        this._needsDraw = true;
    },

    /**
     * Get the current rotation of this tiled image in degrees.
     * @returns {Number} the current rotation of this tiled image in degrees.
     */
    getRotation: function() {
        return this._degrees;
    },

    /**
     * Set the current rotation of this tiled image in degrees.
     * @param {Number} degrees the rotation in degrees.
     * @fires OpenSeadragon.TiledImage.event:bounds-change
     */
    setRotation: function(degrees) {
        degrees = $.positiveModulo(degrees, 360);
        if (this._degrees === degrees) {
            return;
        }
        this._degrees = degrees;
        this._needsDraw = true;
        this._raiseBoundsChange();
    },

    /**
     * @private
     * Get the point around which this tiled image is rotated
     * @param {Boolean} current True for current rotation point, false for target.
     * @returns {OpenSeadragon.Point}
     */
    _getRotationPoint: function(current) {
        return this.getBoundsNoRotate(current).getCenter();
    },

    /**
     * @returns {String} The TiledImage's current compositeOperation.
     */
    getCompositeOperation: function() {
        return this.compositeOperation;
    },

    /**
     * @param {String} compositeOperation the tiled image should be drawn with this globalCompositeOperation.
     */
    setCompositeOperation: function(compositeOperation) {
        this.compositeOperation = compositeOperation;
        this._needsDraw = true;
    },

    // private
    _setScale: function(scale, immediately) {
        var sameTarget = (this._scaleSpring.target.value === scale);
        if (immediately) {
            if (sameTarget && this._scaleSpring.current.value === scale) {
                return;
            }

            this._scaleSpring.resetTo(scale);
            this._updateForScale();
            this._needsDraw = true;
        } else {
            if (sameTarget) {
                return;
            }

            this._scaleSpring.springTo(scale);
            this._updateForScale();
            this._needsDraw = true;
        }

        if (!sameTarget) {
            this._raiseBoundsChange();
        }
    },

    // private
    _updateForScale: function() {
        this._worldWidthTarget = this._scaleSpring.target.value;
        this._worldHeightTarget = this.normHeight * this._scaleSpring.target.value;
        this._worldWidthCurrent = this._scaleSpring.current.value;
        this._worldHeightCurrent = this.normHeight * this._scaleSpring.current.value;
    },

    // private
    _raiseBoundsChange: function() {
        /**
         * Raised when the TiledImage's bounds are changed.
         * Note that this event is triggered only when the animation target is changed;
         * not for every frame of animation.
         * @event bounds-change
         * @memberOf OpenSeadragon.TiledImage
         * @type {object}
         * @property {OpenSeadragon.TiledImage} eventSource - A reference to the
         * TiledImage which raised the event.
         * @property {?Object} userData - Arbitrary subscriber-defined object.
         */
        this.raiseEvent('bounds-change');
    },

    // private
    _isBottomItem: function() {
        return this.viewer.world.getItemAt(0) === this;
    },

    // private
    _getLevelsInterval: function() {
        var lowestLevel = Math.max(
            this.source.minLevel,
            Math.floor(Math.log(this.minZoomImageRatio) / Math.log(2))
        );
        var currentZeroRatio = this.viewport.deltaPixelsFromPointsNoRotate(
            this.source.getPixelRatio(0), true).x *
            this._scaleSpring.current.value;
        var highestLevel = Math.min(
            Math.abs(this.source.maxLevel),
            Math.abs(Math.floor(
                Math.log(currentZeroRatio / this.minPixelRatio) / Math.log(2)
            ))
        );

        // Calculations for the interval of levels to draw
        // can return invalid intervals; fix that here if necessary
        lowestLevel = Math.min(lowestLevel, highestLevel);
        return {
            lowestLevel: lowestLevel,
            highestLevel: highestLevel
        };
    },

    // private
    _updateViewport: function() {
        this._needsDraw = false;

        // Reset tile's internal drawn state
        while (this.lastDrawn.length > 0) {
            var tile = this.lastDrawn.pop();
            tile.beingDrawn = false;
        }

        var viewport = this.viewport;
        var drawArea = this._viewportToTiledImageRectangle(
            viewport.getBoundsWithMargins(true));

        if (!this.wrapHorizontal && !this.wrapVertical) {
            var tiledImageBounds = this._viewportToTiledImageRectangle(
                this.getClippedBounds(true));
            drawArea = drawArea.intersection(tiledImageBounds);
            if (drawArea === null) {
                return;
            }
        }

        var levelsInterval = this._getLevelsInterval();
        var lowestLevel = levelsInterval.lowestLevel;
        var highestLevel = levelsInterval.highestLevel;
        var bestTile = null;
        var haveDrawn = false;
        var currentTime = $.now();

        // Update any level that will be drawn
        for (var level = highestLevel; level >= lowestLevel; level--) {
            var drawLevel = false;

            //Avoid calculations for draw if we have already drawn this
            var currentRenderPixelRatio = viewport.deltaPixelsFromPointsNoRotate(
                this.source.getPixelRatio(level),
                true
            ).x * this._scaleSpring.current.value;

            if (level === lowestLevel ||
                (!haveDrawn && currentRenderPixelRatio >= this.minPixelRatio)) {
                drawLevel = true;
                haveDrawn = true;
            } else if (!haveDrawn) {
                continue;
            }

            //Perform calculations for draw if we haven't drawn this
            var targetRenderPixelRatio = viewport.deltaPixelsFromPointsNoRotate(
                this.source.getPixelRatio(level),
                false
<<<<<<< HEAD
            ).x * this._scaleSpring.current.value; //TODO: shouldn't that be target.value?
=======
            ).x * this._scaleSpring.current.value;
>>>>>>> e910e93d

            var targetZeroRatio = viewport.deltaPixelsFromPointsNoRotate(
                this.source.getPixelRatio(
                    Math.max(
                        this.source.getClosestLevel(viewport.containerSize) - 1,
                        0
                    )
                ),
                false
<<<<<<< HEAD
            ).x * this._scaleSpring.current.value; //TODO: shouldn't that be target.value?
=======
            ).x * this._scaleSpring.current.value;
>>>>>>> e910e93d

            var optimalRatio = this.immediateRender ? 1 : targetZeroRatio;
            var levelOpacity = Math.min(1, (currentRenderPixelRatio - 0.5) / 0.5);
            var levelVisibility = optimalRatio / Math.abs(
                optimalRatio - targetRenderPixelRatio
            );
<<<<<<< HEAD

            // Update the level and keep track of 'best' tile to load
            bestTile = updateLevel(
                this,
                haveDrawn,
                drawLevel,
                level,
                levelOpacity,
                levelVisibility,
                drawArea,
                currentTime,
                bestTile
            );

=======

            // Update the level and keep track of 'best' tile to load
            bestTile = updateLevel(
                this,
                haveDrawn,
                drawLevel,
                level,
                levelOpacity,
                levelVisibility,
                drawArea,
                currentTime,
                bestTile
            );

>>>>>>> e910e93d
            // Stop the loop if lower-res tiles would all be covered by
            // already drawn tiles
            if (providesCoverage(this.coverage, level)) {
                break;
            }
        }

        // Perform the actual drawing
        drawTiles(this, this.lastDrawn);

        // Load the new 'best' tile
        if (bestTile && !bestTile.context2D) {
            loadTile(this, bestTile, currentTime);
            this._needsDraw = true;
            this._setFullyLoaded(false);
        } else {
            this._setFullyLoaded(true);
        }
    }
});

function updateLevel(tiledImage, haveDrawn, drawLevel, level, levelOpacity,
    levelVisibility, drawArea, currentTime, best) {

    var topLeftBound = drawArea.getBoundingBox().getTopLeft();
    var bottomRightBound = drawArea.getBoundingBox().getBottomRight();

    if (tiledImage.viewer) {
        /**
         * <em>- Needs documentation -</em>
         *
         * @event update-level
         * @memberof OpenSeadragon.Viewer
         * @type {object}
         * @property {OpenSeadragon.Viewer} eventSource - A reference to the Viewer which raised the event.
         * @property {OpenSeadragon.TiledImage} tiledImage - Which TiledImage is being drawn.
         * @property {Object} havedrawn
         * @property {Object} level
         * @property {Object} opacity
         * @property {Object} visibility
         * @property {OpenSeadragon.Rect} drawArea
         * @property {Object} topleft deprecated, use drawArea instead
         * @property {Object} bottomright deprecated, use drawArea instead
         * @property {Object} currenttime
         * @property {Object} best
         * @property {?Object} userData - Arbitrary subscriber-defined object.
         */
        tiledImage.viewer.raiseEvent('update-level', {
            tiledImage: tiledImage,
            havedrawn: haveDrawn,
            level: level,
            opacity: levelOpacity,
            visibility: levelVisibility,
            drawArea: drawArea,
            topleft: topLeftBound,
            bottomright: bottomRightBound,
            currenttime: currentTime,
            best: best
        });
    }

    //OK, a new drawing so do your calculations
    var topLeftTile = tiledImage.source.getTileAtPoint(level, topLeftBound);
    var bottomRightTile = tiledImage.source.getTileAtPoint(level, bottomRightBound);
    var numberOfTiles  = tiledImage.source.getNumTiles(level);

    resetCoverage(tiledImage.coverage, level);

<<<<<<< HEAD
    if (tiledImage.wrapHorizontal) {
        topLeftTile.x -= 1; // left invisible column (othervise we will have empty space after scroll at left)
    } else {
=======
    if (!tiledImage.wrapHorizontal) {
>>>>>>> e910e93d
        // Adjust for floating point error
        topLeftTile.x = Math.max(topLeftTile.x, 0);
        bottomRightTile.x = Math.min(bottomRightTile.x, numberOfTiles.x - 1);
    }
<<<<<<< HEAD
    if (tiledImage.wrapVertical) {
        topLeftTile.y -= 1; // top invisible row (othervise we will have empty space after scroll at top)
    } else {
=======
    if (!tiledImage.wrapVertical) {
>>>>>>> e910e93d
        // Adjust for floating point error
        topLeftTile.y = Math.max(topLeftTile.y, 0);
        bottomRightTile.y = Math.min(bottomRightTile.y, numberOfTiles.y - 1);
    }

    var viewportCenter = tiledImage.viewport.pixelFromPoint(
        tiledImage.viewport.getCenter());
    for (var x = topLeftTile.x; x <= bottomRightTile.x; x++) {
        for (var y = topLeftTile.y; y <= bottomRightTile.y; y++) {

<<<<<<< HEAD
            var tileBounds = tiledImage.source.getTileBounds(level, x, y);

            if (drawArea.intersection(tileBounds) === null) {
                // This tile is outside of the viewport, no need to draw it
                continue;
=======
            // Optimisation disabled with wrapping because getTileBounds does not
            // work correctly with x and y outside of the number of tiles
            if (!tiledImage.wrapHorizontal && !tiledImage.wrapVertical) {
                var tileBounds = tiledImage.source.getTileBounds(level, x, y);
                if (drawArea.intersection(tileBounds) === null) {
                    // This tile is outside of the viewport, no need to draw it
                    continue;
                }
>>>>>>> e910e93d
            }

            best = updateTile(
                tiledImage,
                drawLevel,
                haveDrawn,
                x, y,
                level,
                levelOpacity,
                levelVisibility,
                viewportCenter,
                numberOfTiles,
                currentTime,
                best
            );

        }
    }

    return best;
}

function updateTile( tiledImage, drawLevel, haveDrawn, x, y, level, levelOpacity, levelVisibility, viewportCenter, numberOfTiles, currentTime, best){

    var tile = getTile(
            x, y,
            level,
            tiledImage.source,
            tiledImage.tilesMatrix,
            currentTime,
            numberOfTiles,
            tiledImage._worldWidthCurrent,
            tiledImage._worldHeightCurrent
        ),
        drawTile = drawLevel;

    if( tiledImage.viewer ){
        /**
         * <em>- Needs documentation -</em>
         *
         * @event update-tile
         * @memberof OpenSeadragon.Viewer
         * @type {object}
         * @property {OpenSeadragon.Viewer} eventSource - A reference to the Viewer which raised the event.
         * @property {OpenSeadragon.TiledImage} tiledImage - Which TiledImage is being drawn.
         * @property {OpenSeadragon.Tile} tile
         * @property {?Object} userData - Arbitrary subscriber-defined object.
         */
        tiledImage.viewer.raiseEvent( 'update-tile', {
            tiledImage: tiledImage,
            tile: tile
        });
    }

    setCoverage( tiledImage.coverage, level, x, y, false );

    if ( !tile.exists ) {
        return best;
    }

    if ( haveDrawn && !drawTile ) {
        if ( isCovered( tiledImage.coverage, level, x, y ) ) {
            setCoverage( tiledImage.coverage, level, x, y, true );
        } else {
            drawTile = true;
        }
    }

    if ( !drawTile ) {
        return best;
    }

    positionTile(
        tile,
        tiledImage.source.tileOverlap,
        tiledImage.viewport,
        viewportCenter,
        levelVisibility,
        tiledImage
    );

    if (!tile.loaded) {
        if (tile.context2D) {
            setTileLoaded(tiledImage, tile);
        } else {
            var imageRecord = tiledImage._tileCache.getImageRecord(tile.url);
            if (imageRecord) {
                var image = imageRecord.getImage();
                setTileLoaded(tiledImage, tile, image);
            }
        }
    }

    if ( tile.loaded ) {
        var needsDraw = blendTile(
            tiledImage,
            tile,
            x, y,
            level,
            levelOpacity,
            currentTime
        );

        if ( needsDraw ) {
            tiledImage._needsDraw = true;
        }
    } else if ( tile.loading ) {
        // the tile is already in the download queue
        // thanks josh1093 for finally translating this typo
    } else {
        best = compareTiles( best, tile );
    }

    return best;
}

function getTile( x, y, level, tileSource, tilesMatrix, time, numTiles, worldWidth, worldHeight ) {
    var xMod,
        yMod,
        bounds,
        exists,
        url,
        context2D,
        tile;

    if ( !tilesMatrix[ level ] ) {
        tilesMatrix[ level ] = {};
    }
    if ( !tilesMatrix[ level ][ x ] ) {
        tilesMatrix[ level ][ x ] = {};
    }

    if ( !tilesMatrix[ level ][ x ][ y ] ) {
        xMod    = ( numTiles.x + ( x % numTiles.x ) ) % numTiles.x;
        yMod    = ( numTiles.y + ( y % numTiles.y ) ) % numTiles.y;
        bounds  = tileSource.getTileBounds( level, xMod, yMod );
        exists  = tileSource.tileExists( level, xMod, yMod );
        url     = tileSource.getTileUrl( level, xMod, yMod );
        context2D = tileSource.getContext2D ?
            tileSource.getContext2D(level, xMod, yMod) : undefined;

        bounds.x += ( x - xMod ) / numTiles.x;
        bounds.y += (worldHeight / worldWidth) * (( y - yMod ) / numTiles.y);

        tilesMatrix[ level ][ x ][ y ] = new $.Tile(
            level,
            x,
            y,
            bounds,
            exists,
            url,
            context2D
        );
    }

    tile = tilesMatrix[ level ][ x ][ y ];
    tile.lastTouchTime = time;

    return tile;
}

function loadTile( tiledImage, tile, time ) {
    tile.loading = true;
    tiledImage._imageLoader.addJob({
        src: tile.url,
        crossOriginPolicy: tiledImage.crossOriginPolicy,
        callback: function( image, errorMsg ){
            onTileLoad( tiledImage, tile, time, image, errorMsg );
        },
        abort: function() {
            tile.loading = false;
        }
    });
}

function onTileLoad( tiledImage, tile, time, image, errorMsg ) {
    if ( !image ) {
        $.console.log( "Tile %s failed to load: %s - error: %s", tile, tile.url, errorMsg );
        /**
         * Triggered when a tile fails to load.
         *
         * @event tile-load-failed
         * @memberof OpenSeadragon.Viewer
         * @type {object}
         * @property {OpenSeadragon.Tile} tile - The tile that failed to load.
         * @property {OpenSeadragon.TiledImage} tiledImage - The tiled image the tile belongs to.
         * @property {number} time - The time in milliseconds when the tile load began.
         * @property {string} message - The error message.
         */
        tiledImage.viewer.raiseEvent("tile-load-failed", {tile: tile, tiledImage: tiledImage, time: time, message: errorMsg});
        tile.loading = false;
        tile.exists = false;
        return;
    }

    if ( time < tiledImage.lastResetTime ) {
        $.console.log( "Ignoring tile %s loaded before reset: %s", tile, tile.url );
        tile.loading = false;
        return;
    }

    var finish = function() {
        var cutoff = Math.ceil( Math.log(
            tiledImage.source.getTileWidth(tile.level) ) / Math.log( 2 ) );
        setTileLoaded(tiledImage, tile, image, cutoff);
    };

    // Check if we're mid-update; this can happen on IE8 because image load events for
    // cached images happen immediately there
    if ( !tiledImage._midDraw ) {
        finish();
    } else {
        // Wait until after the update, in case caching unloads any tiles
        window.setTimeout( finish, 1);
    }
}

function setTileLoaded(tiledImage, tile, image, cutoff) {
    var increment = 0;

    function getCompletionCallback() {
        increment++;
        return completionCallback;
    }

    function completionCallback() {
        increment--;
        if (increment === 0) {
            tile.loading = false;
            tile.loaded = true;
            if (!tile.context2D) {
                tiledImage._tileCache.cacheTile({
                    image: image,
                    tile: tile,
                    cutoff: cutoff,
                    tiledImage: tiledImage
                });
            }
            tiledImage._needsDraw = true;
        }
    }

    /**
     * Triggered when a tile has just been loaded in memory. That means that the
     * image has been downloaded and can be modified before being drawn to the canvas.
     *
     * @event tile-loaded
     * @memberof OpenSeadragon.Viewer
     * @type {object}
     * @property {Image} image - The image of the tile.
     * @property {OpenSeadragon.TiledImage} tiledImage - The tiled image of the loaded tile.
     * @property {OpenSeadragon.Tile} tile - The tile which has been loaded.
     * @property {function} getCompletionCallback - A function giving a callback to call
     * when the asynchronous processing of the image is done. The image will be
     * marked as entirely loaded when the callback has been called once for each
     * call to getCompletionCallback.
     */
    tiledImage.viewer.raiseEvent("tile-loaded", {
        tile: tile,
        tiledImage: tiledImage,
        image: image,
        getCompletionCallback: getCompletionCallback
    });
    // In case the completion callback is never called, we at least force it once.
    getCompletionCallback()();
}

function positionTile( tile, overlap, viewport, viewportCenter, levelVisibility, tiledImage ){
    var boundsTL     = tile.bounds.getTopLeft();

    boundsTL.x *= tiledImage._scaleSpring.current.value;
    boundsTL.y *= tiledImage._scaleSpring.current.value;
    boundsTL.x += tiledImage._xSpring.current.value;
    boundsTL.y += tiledImage._ySpring.current.value;

    var boundsSize   = tile.bounds.getSize();

    boundsSize.x *= tiledImage._scaleSpring.current.value;
    boundsSize.y *= tiledImage._scaleSpring.current.value;

    var positionC = viewport.pixelFromPointNoRotate(boundsTL, true),
        positionT = viewport.pixelFromPointNoRotate(boundsTL, false),
        sizeC = viewport.deltaPixelsFromPointsNoRotate(boundsSize, true),
        sizeT = viewport.deltaPixelsFromPointsNoRotate(boundsSize, false),
        tileCenter = positionT.plus( sizeT.divide( 2 ) ),
        tileSquaredDistance = viewportCenter.squaredDistanceTo( tileCenter );

    if ( !overlap ) {
        sizeC = sizeC.plus( new $.Point( 1, 1 ) );
    }

    tile.position   = positionC;
    tile.size       = sizeC;
    tile.squaredDistance   = tileSquaredDistance;
    tile.visibility = levelVisibility;
}


function blendTile( tiledImage, tile, x, y, level, levelOpacity, currentTime ){
    var blendTimeMillis = 1000 * tiledImage.blendTime,
        deltaTime,
        opacity;

    if ( !tile.blendStart ) {
        tile.blendStart = currentTime;
    }

    deltaTime   = currentTime - tile.blendStart;
    opacity     = blendTimeMillis ? Math.min( 1, deltaTime / ( blendTimeMillis ) ) : 1;

    if ( tiledImage.alwaysBlend ) {
        opacity *= levelOpacity;
    }

    tile.opacity = opacity;

    tiledImage.lastDrawn.push( tile );

    if ( opacity == 1 ) {
        setCoverage( tiledImage.coverage, level, x, y, true );
        tiledImage._hasOpaqueTile = true;
    } else if ( deltaTime < blendTimeMillis ) {
        return true;
    }

    return false;
}

/**
 * @private
 * @inner
 * Returns true if the given tile provides coverage to lower-level tiles of
 * lower resolution representing the same content. If neither x nor y is
 * given, returns true if the entire visible level provides coverage.
 *
 * Note that out-of-bounds tiles provide coverage in this sense, since
 * there's no content that they would need to cover. Tiles at non-existent
 * levels that are within the image bounds, however, do not.
 */
function providesCoverage( coverage, level, x, y ) {
    var rows,
        cols,
        i, j;

    if ( !coverage[ level ] ) {
        return false;
    }

    if ( x === undefined || y === undefined ) {
        rows = coverage[ level ];
        for ( i in rows ) {
            if ( rows.hasOwnProperty( i ) ) {
                cols = rows[ i ];
                for ( j in cols ) {
                    if ( cols.hasOwnProperty( j ) && !cols[ j ] ) {
                        return false;
                    }
                }
            }
        }

        return true;
    }

    return (
        coverage[ level ][ x] === undefined ||
        coverage[ level ][ x ][ y ] === undefined ||
        coverage[ level ][ x ][ y ] === true
    );
}

/**
 * @private
 * @inner
 * Returns true if the given tile is completely covered by higher-level
 * tiles of higher resolution representing the same content. If neither x
 * nor y is given, returns true if the entire visible level is covered.
 */
function isCovered( coverage, level, x, y ) {
    if ( x === undefined || y === undefined ) {
        return providesCoverage( coverage, level + 1 );
    } else {
        return (
             providesCoverage( coverage, level + 1, 2 * x, 2 * y ) &&
             providesCoverage( coverage, level + 1, 2 * x, 2 * y + 1 ) &&
             providesCoverage( coverage, level + 1, 2 * x + 1, 2 * y ) &&
             providesCoverage( coverage, level + 1, 2 * x + 1, 2 * y + 1 )
        );
    }
}

/**
 * @private
 * @inner
 * Sets whether the given tile provides coverage or not.
 */
function setCoverage( coverage, level, x, y, covers ) {
    if ( !coverage[ level ] ) {
        $.console.warn(
            "Setting coverage for a tile before its level's coverage has been reset: %s",
            level
        );
        return;
    }

    if ( !coverage[ level ][ x ] ) {
        coverage[ level ][ x ] = {};
    }

    coverage[ level ][ x ][ y ] = covers;
}

/**
 * @private
 * @inner
 * Resets coverage information for the given level. This should be called
 * after every draw routine. Note that at the beginning of the next draw
 * routine, coverage for every visible tile should be explicitly set.
 */
function resetCoverage( coverage, level ) {
    coverage[ level ] = {};
}

/**
 * @private
 * @inner
 * Determines whether the 'last best' tile for the area is better than the
 * tile in question.
 */
function compareTiles( previousBest, tile ) {
    if ( !previousBest ) {
        return tile;
    }

    if ( tile.visibility > previousBest.visibility ) {
        return tile;
    } else if ( tile.visibility == previousBest.visibility ) {
        if ( tile.squaredDistance < previousBest.squaredDistance ) {
            return tile;
        }
    }

    return previousBest;
}

function drawTiles( tiledImage, lastDrawn ) {
    if (lastDrawn.length === 0) {
        return;
    }
    var tile = lastDrawn[0];

    var useSketch = tiledImage.opacity < 1 ||
        (tiledImage.compositeOperation &&
            tiledImage.compositeOperation !== 'source-over') ||
        (!tiledImage._isBottomItem() && tile._hasTransparencyChannel());

    var sketchScale;
    var sketchTranslate;

    var zoom = tiledImage.viewport.getZoom(true);
    var imageZoom = tiledImage.viewportToImageZoom(zoom);
    // TODO: support tile edge smoothing with tiled image rotation.
    if (imageZoom > tiledImage.smoothTileEdgesMinZoom && !tiledImage.iOSDevice &&
        tiledImage.getRotation() === 0 && $.supportsCanvas) {
        // When zoomed in a lot (>100%) the tile edges are visible.
        // So we have to composite them at ~100% and scale them up together.
        // Note: Disabled on iOS devices per default as it causes a native crash
        useSketch = true;
        sketchScale = tile.getScaleForEdgeSmoothing();
        sketchTranslate = tile.getTranslationForEdgeSmoothing(sketchScale,
            tiledImage._drawer.getCanvasSize(false),
            tiledImage._drawer.getCanvasSize(true));
    }

    var bounds;
    if (useSketch) {
        if (!sketchScale) {
            // Except when edge smoothing, we only clean the part of the
            // sketch canvas we are going to use for performance reasons.
            bounds = tiledImage.viewport.viewportToViewerElementRectangle(
                tiledImage.getClippedBounds(true))
                .getIntegerBoundingBox()
                .times($.pixelDensityRatio);
        }
        tiledImage._drawer._clear(true, bounds);
    }

    // When scaling, we must rotate only when blending the sketch canvas to
    // avoid interpolation
    if (!sketchScale) {
        if (tiledImage.viewport.degrees !== 0) {
<<<<<<< HEAD
            tiledImage._drawer._offsetForRotation(
                tiledImage.viewport.degrees, useSketch);
        }
        if (tiledImage._degrees !== 0) {
            tiledImage._drawer._offsetForRotation(
                tiledImage._degrees,
                tiledImage.viewport.pixelFromPointNoRotate(
                    tiledImage._getRotationPoint(true), true),
                useSketch);
=======
            tiledImage._drawer._offsetForRotation({
                degrees: tiledImage.viewport.degrees,
                useSketch: useSketch
            });
        }
        if (tiledImage._degrees !== 0) {
            tiledImage._drawer._offsetForRotation({
                degrees: tiledImage._degrees,
                point: tiledImage.viewport.pixelFromPointNoRotate(
                    tiledImage._getRotationPoint(true), true),
                useSketch: useSketch
            });
>>>>>>> e910e93d
        }
    }

    var usedClip = false;
    if ( tiledImage._clip ) {
        tiledImage._drawer.saveContext(useSketch);

        var box = tiledImage.imageToViewportRectangle(tiledImage._clip, true);
        box = box.rotate(-tiledImage._degrees, tiledImage._getRotationPoint());
        var clipRect = tiledImage._drawer.viewportToDrawerRectangle(box);
        if (sketchScale) {
            clipRect = clipRect.times(sketchScale);
        }
        if (sketchTranslate) {
            clipRect = clipRect.translate(sketchTranslate);
        }
        tiledImage._drawer.setClip(clipRect, useSketch);

        usedClip = true;
    }

    if ( tiledImage.placeholderFillStyle && tiledImage._hasOpaqueTile === false ) {
        var placeholderRect = tiledImage._drawer.viewportToDrawerRectangle(tiledImage.getBounds(true));
        if (sketchScale) {
            placeholderRect = placeholderRect.times(sketchScale);
        }
        if (sketchTranslate) {
            placeholderRect = placeholderRect.translate(sketchTranslate);
        }

        var fillStyle = null;
        if ( typeof tiledImage.placeholderFillStyle === "function" ) {
            fillStyle = tiledImage.placeholderFillStyle(tiledImage, tiledImage._drawer.context);
        }
        else {
            fillStyle = tiledImage.placeholderFillStyle;
        }

        tiledImage._drawer.drawRectangle(placeholderRect, fillStyle, useSketch);
    }

    for (var i = lastDrawn.length - 1; i >= 0; i--) {
        tile = lastDrawn[ i ];
        tiledImage._drawer.drawTile( tile, tiledImage._drawingHandler, useSketch, sketchScale, sketchTranslate );
        tile.beingDrawn = true;

        if( tiledImage.viewer ){
            /**
             * <em>- Needs documentation -</em>
             *
             * @event tile-drawn
             * @memberof OpenSeadragon.Viewer
             * @type {object}
             * @property {OpenSeadragon.Viewer} eventSource - A reference to the Viewer which raised the event.
             * @property {OpenSeadragon.TiledImage} tiledImage - Which TiledImage is being drawn.
             * @property {OpenSeadragon.Tile} tile
             * @property {?Object} userData - Arbitrary subscriber-defined object.
             */
            tiledImage.viewer.raiseEvent( 'tile-drawn', {
                tiledImage: tiledImage,
                tile: tile
            });
        }
    }

    if ( usedClip ) {
        tiledImage._drawer.restoreContext( useSketch );
    }

    if (!sketchScale) {
        if (tiledImage._degrees !== 0) {
            tiledImage._drawer._restoreRotationChanges(useSketch);
        }
        if (tiledImage.viewport.degrees !== 0) {
            tiledImage._drawer._restoreRotationChanges(useSketch);
        }
    }

    if (useSketch) {
        if (sketchScale) {
            if (tiledImage.viewport.degrees !== 0) {
<<<<<<< HEAD
                tiledImage._drawer._offsetForRotation(
                    tiledImage.viewport.degrees, false);
            }
            if (tiledImage._degrees !== 0) {
                tiledImage._drawer._offsetForRotation(
                    tiledImage._degrees,
                    tiledImage.viewport.pixelFromPointNoRotate(
                        tiledImage._getRotationPoint(true), true),
                    false);
=======
                tiledImage._drawer._offsetForRotation({
                    degrees: tiledImage.viewport.degrees,
                    useSketch: false
                });
            }
            if (tiledImage._degrees !== 0) {
                tiledImage._drawer._offsetForRotation({
                    degrees: tiledImage._degrees,
                    point: tiledImage.viewport.pixelFromPointNoRotate(
                        tiledImage._getRotationPoint(true), true),
                    useSketch: false
                });
>>>>>>> e910e93d
            }
        }
        tiledImage._drawer.blendSketch({
            opacity: tiledImage.opacity,
            scale: sketchScale,
            translate: sketchTranslate,
            compositeOperation: tiledImage.compositeOperation,
            bounds: bounds
        });
        if (sketchScale) {
            if (tiledImage._degrees !== 0) {
                tiledImage._drawer._restoreRotationChanges(false);
            }
            if (tiledImage.viewport.degrees !== 0) {
                tiledImage._drawer._restoreRotationChanges(false);
            }
        }
    }
    drawDebugInfo( tiledImage, lastDrawn );
}

function drawDebugInfo( tiledImage, lastDrawn ) {
    if( tiledImage.debugMode ) {
        for ( var i = lastDrawn.length - 1; i >= 0; i-- ) {
            var tile = lastDrawn[ i ];
            try {
                tiledImage._drawer.drawDebugInfo(
                    tile, lastDrawn.length, i, tiledImage);
            } catch(e) {
                $.console.error(e);
            }
        }
    }
}

}( OpenSeadragon ));<|MERGE_RESOLUTION|>--- conflicted
+++ resolved
@@ -550,25 +550,8 @@
     },
 
     // private
-<<<<<<< HEAD
-    // Convert rectangle in tiled image coordinates to viewport coordinates.
-    _tiledImageToViewportRectangle: function(rect) {
-        var scale = this._scaleSpring.current.value;
-        return new $.Rect(
-            rect.x * scale + this._xSpring.current.value,
-            rect.y * scale + this._ySpring.current.value,
-            rect.width * scale,
-            rect.height * scale,
-            rect.degrees)
-            .rotate(this.getRotation(), this._getRotationPoint(true));
-    },
-
-    // private
-    // Convert rectangle in viewport coordinates to tiled image coordinates.
-=======
     // Convert rectangle in viewport coordinates to this tiled image point
     // coordinates (x in [0, 1] and y in [0, aspectRatio])
->>>>>>> e910e93d
     _viewportToTiledImageRectangle: function(rect) {
         var scale = this._scaleSpring.current.value;
         rect = rect.rotate(-this.getRotation(), this._getRotationPoint(true));
@@ -964,11 +947,7 @@
             var targetRenderPixelRatio = viewport.deltaPixelsFromPointsNoRotate(
                 this.source.getPixelRatio(level),
                 false
-<<<<<<< HEAD
-            ).x * this._scaleSpring.current.value; //TODO: shouldn't that be target.value?
-=======
             ).x * this._scaleSpring.current.value;
->>>>>>> e910e93d
 
             var targetZeroRatio = viewport.deltaPixelsFromPointsNoRotate(
                 this.source.getPixelRatio(
@@ -978,18 +957,13 @@
                     )
                 ),
                 false
-<<<<<<< HEAD
-            ).x * this._scaleSpring.current.value; //TODO: shouldn't that be target.value?
-=======
             ).x * this._scaleSpring.current.value;
->>>>>>> e910e93d
 
             var optimalRatio = this.immediateRender ? 1 : targetZeroRatio;
             var levelOpacity = Math.min(1, (currentRenderPixelRatio - 0.5) / 0.5);
             var levelVisibility = optimalRatio / Math.abs(
                 optimalRatio - targetRenderPixelRatio
             );
-<<<<<<< HEAD
 
             // Update the level and keep track of 'best' tile to load
             bestTile = updateLevel(
@@ -1004,22 +978,6 @@
                 bestTile
             );
 
-=======
-
-            // Update the level and keep track of 'best' tile to load
-            bestTile = updateLevel(
-                this,
-                haveDrawn,
-                drawLevel,
-                level,
-                levelOpacity,
-                levelVisibility,
-                drawArea,
-                currentTime,
-                bestTile
-            );
-
->>>>>>> e910e93d
             // Stop the loop if lower-res tiles would all be covered by
             // already drawn tiles
             if (providesCoverage(this.coverage, level)) {
@@ -1088,24 +1046,12 @@
 
     resetCoverage(tiledImage.coverage, level);
 
-<<<<<<< HEAD
-    if (tiledImage.wrapHorizontal) {
-        topLeftTile.x -= 1; // left invisible column (othervise we will have empty space after scroll at left)
-    } else {
-=======
     if (!tiledImage.wrapHorizontal) {
->>>>>>> e910e93d
         // Adjust for floating point error
         topLeftTile.x = Math.max(topLeftTile.x, 0);
         bottomRightTile.x = Math.min(bottomRightTile.x, numberOfTiles.x - 1);
     }
-<<<<<<< HEAD
-    if (tiledImage.wrapVertical) {
-        topLeftTile.y -= 1; // top invisible row (othervise we will have empty space after scroll at top)
-    } else {
-=======
     if (!tiledImage.wrapVertical) {
->>>>>>> e910e93d
         // Adjust for floating point error
         topLeftTile.y = Math.max(topLeftTile.y, 0);
         bottomRightTile.y = Math.min(bottomRightTile.y, numberOfTiles.y - 1);
@@ -1116,13 +1062,6 @@
     for (var x = topLeftTile.x; x <= bottomRightTile.x; x++) {
         for (var y = topLeftTile.y; y <= bottomRightTile.y; y++) {
 
-<<<<<<< HEAD
-            var tileBounds = tiledImage.source.getTileBounds(level, x, y);
-
-            if (drawArea.intersection(tileBounds) === null) {
-                // This tile is outside of the viewport, no need to draw it
-                continue;
-=======
             // Optimisation disabled with wrapping because getTileBounds does not
             // work correctly with x and y outside of the number of tiles
             if (!tiledImage.wrapHorizontal && !tiledImage.wrapVertical) {
@@ -1131,7 +1070,6 @@
                     // This tile is outside of the viewport, no need to draw it
                     continue;
                 }
->>>>>>> e910e93d
             }
 
             best = updateTile(
@@ -1623,17 +1561,6 @@
     // avoid interpolation
     if (!sketchScale) {
         if (tiledImage.viewport.degrees !== 0) {
-<<<<<<< HEAD
-            tiledImage._drawer._offsetForRotation(
-                tiledImage.viewport.degrees, useSketch);
-        }
-        if (tiledImage._degrees !== 0) {
-            tiledImage._drawer._offsetForRotation(
-                tiledImage._degrees,
-                tiledImage.viewport.pixelFromPointNoRotate(
-                    tiledImage._getRotationPoint(true), true),
-                useSketch);
-=======
             tiledImage._drawer._offsetForRotation({
                 degrees: tiledImage.viewport.degrees,
                 useSketch: useSketch
@@ -1646,7 +1573,6 @@
                     tiledImage._getRotationPoint(true), true),
                 useSketch: useSketch
             });
->>>>>>> e910e93d
         }
     }
 
@@ -1728,17 +1654,6 @@
     if (useSketch) {
         if (sketchScale) {
             if (tiledImage.viewport.degrees !== 0) {
-<<<<<<< HEAD
-                tiledImage._drawer._offsetForRotation(
-                    tiledImage.viewport.degrees, false);
-            }
-            if (tiledImage._degrees !== 0) {
-                tiledImage._drawer._offsetForRotation(
-                    tiledImage._degrees,
-                    tiledImage.viewport.pixelFromPointNoRotate(
-                        tiledImage._getRotationPoint(true), true),
-                    false);
-=======
                 tiledImage._drawer._offsetForRotation({
                     degrees: tiledImage.viewport.degrees,
                     useSketch: false
@@ -1751,7 +1666,6 @@
                         tiledImage._getRotationPoint(true), true),
                     useSketch: false
                 });
->>>>>>> e910e93d
             }
         }
         tiledImage._drawer.blendSketch({
