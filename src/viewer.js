/*
 * OpenSeadragon - Viewer
 *
 * Copyright (C) 2009 CodePlex Foundation
 * Copyright (C) 2010-2013 OpenSeadragon contributors
 *
 * Redistribution and use in source and binary forms, with or without
 * modification, are permitted provided that the following conditions are
 * met:
 *
 * - Redistributions of source code must retain the above copyright notice,
 *   this list of conditions and the following disclaimer.
 *
 * - Redistributions in binary form must reproduce the above copyright
 *   notice, this list of conditions and the following disclaimer in the
 *   documentation and/or other materials provided with the distribution.
 *
 * - Neither the name of CodePlex Foundation nor the names of its
 *   contributors may be used to endorse or promote products derived from
 *   this software without specific prior written permission.
 *
 * THIS SOFTWARE IS PROVIDED BY THE COPYRIGHT HOLDERS AND CONTRIBUTORS
 * "AS IS" AND ANY EXPRESS OR IMPLIED WARRANTIES, INCLUDING, BUT NOT
 * LIMITED TO, THE IMPLIED WARRANTIES OF MERCHANTABILITY AND FITNESS FOR
 * A PARTICULAR PURPOSE ARE DISCLAIMED.  IN NO EVENT SHALL THE COPYRIGHT
 * OWNER OR CONTRIBUTORS BE LIABLE FOR ANY DIRECT, INDIRECT, INCIDENTAL,
 * SPECIAL, EXEMPLARY, OR CONSEQUENTIAL DAMAGES (INCLUDING, BUT NOT LIMITED
 * TO, PROCUREMENT OF SUBSTITUTE GOODS OR SERVICES; LOSS OF USE, DATA, OR
 * PROFITS; OR BUSINESS INTERRUPTION) HOWEVER CAUSED AND ON ANY THEORY OF
 * LIABILITY, WHETHER IN CONTRACT, STRICT LIABILITY, OR TORT (INCLUDING
 * NEGLIGENCE OR OTHERWISE) ARISING IN ANY WAY OUT OF THE USE OF THIS
 * SOFTWARE, EVEN IF ADVISED OF THE POSSIBILITY OF SUCH DAMAGE.
 */

(function( $ ){

// dictionary from hash to private properties
var THIS = {},
// We keep a list of viewers so we can 'wake-up' each viewer on
// a page after toggling between fullpage modes
    VIEWERS = {};

/**
 *
 * The main point of entry into creating a zoomable image on the page.
 *
 * We have provided an idiomatic javascript constructor which takes
 * a single object, but still support the legacy positional arguments.
 *
 * The options below are given in order that they appeared in the constructor
 * as arguments and we translate a positional call into an idiomatic call.
 *
 * @class
 * @extends OpenSeadragon.EventHandler
 * @extends OpenSeadragon.ControlDock
 * @param {Object} options
 * @param {String} options.element Id of Element to attach to,
 * @param {String} options.xmlPath  Xpath ( TODO: not sure! ),
 * @param {String} options.prefixUrl  Url used to prepend to paths, eg button
 *  images, etc.
 * @param {OpenSeadragon.Control[]} options.controls Array of OpenSeadragon.Control,
 * @param {OpenSeadragon.Overlay[]} options.overlays Array of OpenSeadragon.Overlay,
 * @param {OpenSeadragon.Control[]} options.overlayControls An Array of ( TODO:
 *  not sure! )
 * @property {OpenSeadragon.Viewport} viewport The viewer's viewport, where you
 *  can access zoom, pan, etc.
 *
 **/
$.Viewer = function( options ) {

    var args  = arguments,
        _this = this,
        i;


    //backward compatibility for positional args while prefering more
    //idiomatic javascript options object as the only argument
    if( !$.isPlainObject( options ) ){
        options = {
            id:                 args[ 0 ],
            xmlPath:            args.length > 1 ? args[ 1 ] : undefined,
            prefixUrl:          args.length > 2 ? args[ 2 ] : undefined,
            controls:           args.length > 3 ? args[ 3 ] : undefined,
            overlays:           args.length > 4 ? args[ 4 ] : undefined,
            overlayControls:    args.length > 5 ? args[ 5 ] : undefined
        };
    }

    //options.config and the general config argument are deprecated
    //in favor of the more direct specification of optional settings
    //being pass directly on the options object
    if ( options.config ){
        $.extend( true, options, options.config );
        delete options.config;
    }

    //Public properties
    //Allow the options object to override global defaults
    $.extend( true, this, {

        //internal state and dom identifiers
        id:             options.id,
        hash:           options.id,

        //dom nodes
        element:        null,
        canvas:         null,
        container:      null,

        //TODO: not sure how to best describe these
        overlays:       [],
        overlayControls:[],

        //private state properties
        previousBody:   [],

        //This was originally initialized in the constructor and so could never
        //have anything in it.  now it can because we allow it to be specified
        //in the options and is only empty by default if not specified. Also
        //this array was returned from get_controls which I find confusing
        //since this object has a controls property which is treated in other
        //functions like clearControls.  I'm removing the accessors.
        customControls: [],

        //These are originally not part options but declared as members
        //in initialize.  Its still considered idiomatic to put them here
        source:         null,
        drawer:         null,
        drawers:        [],
        viewport:       null,
        navigator:      null,

        //A collection viewport is a seperate viewport used to provide
        //simultanious rendering of sets of tiless
        collectionViewport:     null,
        collectionDrawer:       null,

        //UI image resources
        //TODO: rename navImages to uiImages
        navImages:      null,

        //interface button controls
        buttons:        null,

        //TODO: this is defunct so safely remove it
        profiler:       null

    }, $.DEFAULT_SETTINGS, options );

    //Private state properties
    THIS[ this.hash ] = {
        "fsBoundsDelta":     new $.Point( 1, 1 ),
        "prevContainerSize": null,
        "animating":         false,
        "forceRedraw":       false,
        "mouseInside":       false,
        "group":             null,
        // whether we should be continuously zooming
        "zooming":           false,
        // how much we should be continuously zooming by
        "zoomFactor":        null,
        "lastZoomTime":      null,
        // did we decide this viewer has a sequence of tile sources
        "sequenced":         false,
        "sequence":          0,
        "fullPage":          false,
        "onfullscreenchange": null
    };

    this._updateRequestId = null;

    //Inherit some behaviors and properties
    $.EventHandler.call( this );
    $.ControlDock.call( this, options );

    //Deal with tile sources
    var initialTileSource,
        customTileSource;

    if ( this.xmlPath  ){
        //Deprecated option.  Now it is preferred to use the tileSources option
        this.tileSources = [ this.xmlPath ];
    }

    if ( this.tileSources  ){
        // tileSources is a complex option...
        //
        // It can be a string, object, or an array of any of strings and objects.
        // At this point we only care about if it is an Array or not.
        //
        if( $.isArray( this.tileSources ) ){

            //must be a sequence of tileSource since the first item
            //is a legacy tile source
            if( this.tileSources.length > 1 ){
                THIS[ this.hash ].sequenced = true;
            }
            initialTileSource = this.tileSources[ 0 ];
        } else {
            initialTileSource = this.tileSources;
        }

        this.open( initialTileSource );
    }

    this.element              = this.element || document.getElementById( this.id );
    this.canvas               = $.makeNeutralElement( "div" );
    this.keyboardCommandArea  = $.makeNeutralElement( "textarea" );

    this.canvas.className = "openseadragon-canvas";
    (function( style ){
        style.width    = "100%";
        style.height   = "100%";
        style.overflow = "hidden";
        style.position = "absolute";
        style.top      = "0px";
        style.left     = "0px";
    }(  this.canvas.style ));

    //the container is created through applying the ControlDock constructor above
    this.container.className = "openseadragon-container";
    (function( style ){
        style.width     = "100%";
        style.height    = "100%";
        style.position  = "relative";
        style.overflow  = "hidden";
        style.left      = "0px";
        style.top       = "0px";
        style.textAlign = "left";  // needed to protect against
    }( this.container.style ));

    this.keyboardCommandArea.className = "keyboard-command-area";
    (function( style ){
        style.width    = "100%";
        style.height   = "100%";
        style.overflow = "hidden";
        style.position = "absolute";
        style.top      = "0px";
        style.left     = "0px";
        style.resize   = "none";
    }(  this.keyboardCommandArea.style ));

    this.container.insertBefore( this.canvas, this.container.firstChild );
    this.container.insertBefore( this.keyboardCommandArea, this.container.firstChild );
    this.element.appendChild( this.container );

    //Used for toggling between fullscreen and default container size
    //TODO: these can be closure private and shared across Viewer
    //      instances.
    this.bodyWidth      = document.body.style.width;
    this.bodyHeight     = document.body.style.height;
    this.bodyOverflow   = document.body.style.overflow;
    this.docOverflow    = document.documentElement.style.overflow;

    this.keyboardCommandArea.innerTracker = new $.MouseTracker({
            _this : this,
            element:            this.keyboardCommandArea,
            focusHandler:       function(){
                var point    = $.getElementPosition( this.element );
                window.scrollTo( 0, point.y );
            },

            keyHandler:         function(tracker, keyCode, shiftKey){
                switch( keyCode ){
                    case 61://=|+
                        _this.viewport.zoomBy(1.1);
                        _this.viewport.applyConstraints();
                        return false;
                    case 45://-|_
                        _this.viewport.zoomBy(0.9);
                        _this.viewport.applyConstraints();
                        return false;
                    case 48://0|)
                        _this.viewport.goHome();
                        _this.viewport.applyConstraints();
                        return false;
                    case 119://w
                    case 87://W
                    case 38://up arrow
                        if (shiftKey)
                            _this.viewport.zoomBy(1.1);
                        else
                            _this.viewport.panBy(new $.Point(0, -0.05));
                        _this.viewport.applyConstraints();
                        return false;
                    case 115://s
                    case 83://S
                    case 40://down arrow
                        if (shiftKey)
                            _this.viewport.zoomBy(0.9);
                        else
                            _this.viewport.panBy(new $.Point(0, 0.05));
                        _this.viewport.applyConstraints();
                        return false;
                    case 97://a
                    case 37://left arrow
                        _this.viewport.panBy(new $.Point(-0.05, 0));
                        _this.viewport.applyConstraints();
                        return false;
                    case 100://d
                    case 39://right arrow
                        _this.viewport.panBy(new $.Point(0.05, 0));
                        _this.viewport.applyConstraints();
                        return false;
                    default:
                        //console.log( 'navigator keycode %s', keyCode );
                        return true;
                }
            }
        }).setTracking( true ); // default state


    this.innerTracker = new $.MouseTracker({
        element:            this.canvas,
        clickTimeThreshold: this.clickTimeThreshold,
        clickDistThreshold: this.clickDistThreshold,
        clickHandler:       $.delegate( this, onCanvasClick ),
        dragHandler:        $.delegate( this, onCanvasDrag ),
        releaseHandler:     $.delegate( this, onCanvasRelease ),
        scrollHandler:      $.delegate( this, onCanvasScroll )
    }).setTracking( this.mouseNavEnabled ? true : false ); // default state

    this.outerTracker = new $.MouseTracker({
        element:            this.container,
        clickTimeThreshold: this.clickTimeThreshold,
        clickDistThreshold: this.clickDistThreshold,
        enterHandler:       $.delegate( this, onContainerEnter ),
        exitHandler:        $.delegate( this, onContainerExit ),
        releaseHandler:     $.delegate( this, onContainerRelease )
    }).setTracking( this.mouseNavEnabled ? true : false ); // always tracking

    if( this.toolbar ){
        this.toolbar = new $.ControlDock({ element: this.toolbar });
    }

    this.bindStandardControls();
    this.bindSequenceControls();

    for ( i = 0; i < this.customControls.length; i++ ) {
        this.addControl(
            this.customControls[ i ].id,
            {anchor: this.customControls[ i ].anchor}
        );
    }

    $.requestAnimationFrame( function(){
        beginControlsAutoHide( _this );
    } );    // initial fade out

};

$.extend( $.Viewer.prototype, $.EventHandler.prototype, $.ControlDock.prototype, {


    /**
     * @function
     * @name OpenSeadragon.Viewer.prototype.isOpen
     * @return {Boolean}
     */
    isOpen: function () {
        return !!this.source;
    },

    /**
     * A deprecated function, renamed to 'open' to match event name and
     * match current 'close' method.
     * @function
     * @name OpenSeadragon.Viewer.prototype.openDzi
     * @param {String} dzi xml string or the url to a DZI xml document.
     * @return {OpenSeadragon.Viewer} Chainable.
     *
     * @deprecated - use 'open' instead.
     */
    openDzi: function ( dzi ) {
        return this.open( dzi );
    },

    /**
     * A deprecated function, renamed to 'open' to match event name and
     * match current 'close' method.
     * @function
     * @name OpenSeadragon.Viewer.prototype.openTileSource
     * @param {String|Object|Function} See OpenSeadragon.Viewer.prototype.open
     * @return {OpenSeadragon.Viewer} Chainable.
     *
     * @deprecated - use 'open' instead.
     */
    openTileSource: function ( tileSource ) {
        return this.open( tileSource );
    },

    /**
     * Open a TileSource object into the viewer.
     *
     * tileSources is a complex option...
     *
     * It can be a string, object, function, or an array of any of these:
     *
     * - A String implies a url used to determine the tileSource implementation
     *      based on the file extension of url. JSONP is implied by *.js,
     *      otherwise the url is retrieved as text and the resulting text is
     *      introspected to determine if its json, xml, or text and parsed.
     * - An Object implies an inline configuration which has a single
     *      property sufficient for being able to determine tileSource
     *      implementation. If the object has a property which is a function
     *      named 'getTileUrl', it is treated as a custom TileSource.
     * @function
     * @name OpenSeadragon.Viewer.prototype.open
     * @param {String|Object|Function}
     * @return {OpenSeadragon.Viewer} Chainable.
     */
    open: function ( tileSource ) {
        var _this = this,
            customTileSource,
            readySource,
            $TileSource,
            options;

        //allow plain xml strings or json strings to be parsed here
        if( $.type( tileSource ) == 'string' ){
            if( tileSource.match(/\s*<.*/) ){
                tileSource = $.parseXml( tileSource );
            }else if( tileSource.match(/\s*[\{\[].*/) ){
                /*jshint evil:true*/
                tileSource = eval( '('+tileSource+')' );
            }
        }

        setTimeout(function(){
            if ( $.type( tileSource ) == 'string') {
                //If its still a string it means it must be a url at this point
                tileSource = new $.TileSource( tileSource, function( readySource ){
                    openTileSource( _this, readySource );
                });

            } else if ( $.isPlainObject( tileSource ) || tileSource.nodeType ){
                if( $.isFunction( tileSource.getTileUrl ) ){
                    //Custom tile source
                    customTileSource = new $.TileSource(tileSource);
                    customTileSource.getTileUrl = tileSource.getTileUrl;
                    openTileSource( _this, customTileSource );
                } else {
                    //inline configuration
                    $TileSource = $.TileSource.determineType( _this, tileSource );
                    options = $TileSource.prototype.configure.apply( _this, [ tileSource ]);
                    readySource = new $TileSource( options );
                    openTileSource( _this, readySource );
                }
            } else {
                //can assume it's already a tile source implementation
                openTileSource( _this, tileSource );
            }
        }, 1);

        return this;
    },


    /**
     * @function
     * @name OpenSeadragon.Viewer.prototype.close
     * @return {OpenSeadragon.Viewer} Chainable.
     */
    close: function ( ) {
        if ( this._updateRequestId !== null ) {
            $.cancelAnimationFrame( this._updateRequestId );
            this._updateRequestId = null;
        }

        if ( this.navigator ) {
            this.navigator.close();
        }

        if ( this.drawer ) {
            this.drawer.clearOverlays();
        }

        this.source     = null;
        this.drawer     = null;

        this.viewport   = this.preserveViewport ? this.viewport : null;
        //this.profiler   = null;
        this.canvas.innerHTML = "";

        VIEWERS[ this.hash ] = null;
        delete VIEWERS[ this.hash ];

        this.raiseEvent( 'close', { viewer: this } );

        return this;
    },


    /**
     * @function
     * @name OpenSeadragon.Viewer.prototype.isMouseNavEnabled
     * @return {Boolean}
     */
    isMouseNavEnabled: function () {
        return this.innerTracker.isTracking();
    },

    /**
     * @function
     * @name OpenSeadragon.Viewer.prototype.setMouseNavEnabled
     * @return {OpenSeadragon.Viewer} Chainable.
     */
    setMouseNavEnabled: function( enabled ){
        this.innerTracker.setTracking( enabled );
        this.raiseEvent( 'mouse-enabled', { enabled: enabled, viewer: this } );
        return this;
    },


    /**
     * @function
     * @name OpenSeadragon.Viewer.prototype.areControlsEnabled
     * @return {Boolean}
     */
    areControlsEnabled: function () {
        var enabled = this.controls.length,
            i;
        for( i = 0; i < this.controls.length; i++ ){
            enabled = enabled && this.controls[ i ].isVisibile();
        }
        return enabled;
    },


    /**
     * Shows or hides the controls (e.g. the default navigation buttons).
     *
     * @function
     * @name OpenSeadragon.Viewer.prototype.setControlsEnabled
     * @param {Boolean} true to show, false to hide.
     * @return {OpenSeadragon.Viewer} Chainable.
     */
    setControlsEnabled: function( enabled ) {
        if( enabled ){
            abortControlsAutoHide( this );
        } else {
            beginControlsAutoHide( this );
        }
        this.raiseEvent( 'controls-enabled', { enabled: enabled, viewer: this } );
        return this;
    },


    /**
     * @function
     * @name OpenSeadragon.Viewer.prototype.isFullPage
     * @return {Boolean}
     */
    isFullPage: function () {
        return THIS[ this.hash ].fullPage;
    },


    /**
     * Toggle full page mode.
     * @function
     * @name OpenSeadragon.Viewer.prototype.setFullPage
     * @param {Boolean} fullPage
     *      If true, enter full page mode.  If false, exit full page mode.
     * @return {OpenSeadragon.Viewer} Chainable.
     */
    setFullPage: function( fullPage ) {

        var body            = document.body,
            bodyStyle       = body.style,
            docStyle        = document.documentElement.style,
            containerStyle  = this.element.style,
            canvasStyle     = this.canvas.style,
            _this           = this,
            oldBounds,
            newBounds,
            viewer,
            hash,
            nodes,
            i;

        //dont bother modifying the DOM if we are already in full page mode.
        if ( fullPage == this.isFullPage() ) {
            return;
        }


        if ( fullPage ) {

            this.bodyOverflow   = bodyStyle.overflow;
            this.docOverflow    = docStyle.overflow;
            bodyStyle.overflow  = "hidden";
            docStyle.overflow   = "hidden";

            this.bodyWidth      = bodyStyle.width;
            this.bodyHeight     = bodyStyle.height;
            bodyStyle.width     = "100%";
            bodyStyle.height    = "100%";

            //canvasStyle.backgroundColor = "black";
            //canvasStyle.color           = "white";

            //containerStyle.position = "fixed";

            //when entering full screen on the ipad it wasnt sufficient to leave
            //the body intact as only only the top half of the screen would
            //respond to touch events on the canvas, while the bottom half treated
            //them as touch events on the document body.  Thus we remove and store
            //the bodies elements and replace them when we leave full screen.
            this.previousBody = [];
            THIS[ this.hash ].prevElementParent = this.element.parentNode;
            THIS[ this.hash ].prevNextSibling = this.element.nextSibling;
            THIS[ this.hash ].prevElementSize = $.getElementSize( this.element );
            nodes = body.childNodes.length;
            for ( i = 0; i < nodes; i ++ ){
                this.previousBody.push( body.childNodes[ 0 ] );
                body.removeChild( body.childNodes[ 0 ] );
            }

            //If we've got a toolbar, we need to enable the user to use css to
            //preserve it in fullpage mode
            if( this.toolbar && this.toolbar.element ){
                //save a reference to the parent so we can put it back
                //in the long run we need a better strategy
                this.toolbar.parentNode = this.toolbar.element.parentNode;
                this.toolbar.nextSibling = this.toolbar.element.nextSibling;
                body.appendChild( this.toolbar.element );

                //Make sure the user has some ability to style the toolbar based
                //on the mode
                $.addClass( this.toolbar.element, 'fullpage' );
            }

            $.addClass( this.element, 'fullpage' );
            body.appendChild( this.element );

            if( $.supportsFullScreen ){
                THIS[ this.hash ].onfullscreenchange = function( event ) {
                    // The event object doesn't carry information about the
                    // fullscreen state of the browser, but it is possible to
                    // retrieve it through the fullscreen API
                    if( $.isFullScreen() ){
                        _this.setFullPage( true );
                    } else {
                        _this.setFullPage( false );
                    }
                };

                $.requestFullScreen( document.body );

                // The target of the event is always the document,
                // but it is possible to retrieve the fullscreen element through the API
                // Note that the API is still vendor-prefixed in browsers implementing it
                document.addEventListener(
                    $.fullScreenEventName,
                    THIS[ this.hash ].onfullscreenchange
                );
                this.element.style.height = '100%';
                this.element.style.width = '100%';
            }else{
                this.element.style.height = $.getWindowSize().y + 'px';
                this.element.style.width = $.getWindowSize().x + 'px';
            }

            if( this.toolbar && this.toolbar.element ){
                this.element.style.height = (
                    $.getElementSize( this.element ).y - $.getElementSize( this.toolbar.element ).y
                ) + 'px';
            }

            THIS[ this.hash ].fullPage = true;

            // mouse will be inside container now
            $.delegate( this, onContainerEnter )();


        } else {

            if( $.supportsFullScreen ){
                document.removeEventListener(
                    $.fullScreenEventName,
                    THIS[ this.hash ].onfullscreenchange
                );
                $.cancelFullScreen( document );
            }

            bodyStyle.overflow  = this.bodyOverflow;
            docStyle.overflow   = this.docOverflow;

            bodyStyle.width     = this.bodyWidth;
            bodyStyle.height    = this.bodyHeight;

            canvasStyle.backgroundColor = "";
            canvasStyle.color           = "";

            //containerStyle.position = "relative";
            //containerStyle.zIndex   = "";

            body.removeChild( this.element );
            nodes = this.previousBody.length;
            for ( i = 0; i < nodes; i++ ){
                body.appendChild( this.previousBody.shift() );
            }

            $.removeClass( this.element, 'fullpage' );
            THIS[ this.hash ].prevElementParent.insertBefore(
                this.element,
                THIS[ this.hash ].prevNextSibling
            );

            //If we've got a toolbar, we need to enable the user to use css to
            //reset it to its original state
            if( this.toolbar && this.toolbar.element ){
                body.removeChild( this.toolbar.element );

                //Make sure the user has some ability to style the toolbar based
                //on the mode
                $.removeClass( this.toolbar.element, 'fullpage' );
                //this.toolbar.element.style.position = 'relative';
                this.toolbar.parentNode.insertBefore(
                    this.toolbar.element,
                    this.toolbar.nextSibling
                );
                delete this.toolbar.parentNode;
                delete this.toolbar.nextSibling;

                //this.container.style.top = 'auto';
            }

            this.element.style.height = THIS[ this.hash ].prevElementSize.y + 'px';
            this.element.style.width = THIS[ this.hash ].prevElementSize.x + 'px';

            THIS[ this.hash ].fullPage = false;

            // mouse will likely be outside now
            $.delegate( this, onContainerExit )();


        }
        this.raiseEvent( 'fullpage', { fullpage: fullPage, viewer: this } );

        if ( this.viewport ) {
            oldBounds = this.viewport.getBounds();
            this.viewport.resize( THIS[ this.hash ].prevContainerSize );
            newBounds = this.viewport.getBounds();

            if ( fullPage ) {
                THIS[ this.hash ].fsBoundsDelta = new $.Point(
                    newBounds.width  / oldBounds.width,
                    newBounds.height / oldBounds.height
                );
            } else {
                this.viewport.update();
                this.viewport.zoomBy(
                    Math.max(
                        THIS[ this.hash ].fsBoundsDelta.x,
                        THIS[ this.hash ].fsBoundsDelta.y
                    ),
                    null,
                    true
                );
                //Ensures that if multiple viewers are on a page, the viewers that
                //were hidden during fullpage are 'reopened'
                for( hash in VIEWERS ){
                    viewer = VIEWERS[ hash ];
                    if( viewer !== this && viewer != this.navigator ){
                        viewer.open( viewer.source );
                        if( viewer.navigator ){
                            viewer.navigator.open( viewer.source );
                        }
                    }
                }
            }

            THIS[ this.hash ].forceRedraw = true;
            updateOnce( this );

        }
        return this;
    },


    /**
     * @function
     * @name OpenSeadragon.Viewer.prototype.isVisible
     * @return {Boolean}
     */
    isVisible: function () {
        return this.container.style.visibility != "hidden";
    },


    /**
     * @function
     * @name OpenSeadragon.Viewer.prototype.setVisible
     * @return {OpenSeadragon.Viewer} Chainable.
     */
    setVisible: function( visible ){
        this.container.style.visibility = visible ? "" : "hidden";
        this.raiseEvent( 'visible', { visible: visible, viewer: this } );
        return this;
    },


    /**
     * @function
     * @name OpenSeadragon.Viewer.prototype.bindSequenceControls
     * @return {OpenSeadragon.Viewer} Chainable.
     */
    bindSequenceControls: function(){

        //////////////////////////////////////////////////////////////////////////
        // Image Sequence Controls
        //////////////////////////////////////////////////////////////////////////
        var onFocusHandler          = $.delegate( this, onFocus ),
            onBlurHandler           = $.delegate( this, onBlur ),
            onNextHandler           = $.delegate( this, onNext ),
            onPreviousHandler       = $.delegate( this, onPrevious ),
            navImages               = this.navImages,
            buttons                 = [],
            useGroup                = true ;

        if( this.showSequenceControl && THIS[ this.hash ].sequenced ){

            if( this.previousButton || this.nextButton ){
                //if we are binding to custom buttons then layout and
                //grouping is the responsibility of the page author
                useGroup = false;
            }

            this.previousButton = new $.Button({
                element:    this.previousButton ? $.getElement( this.previousButton ) : null,
                clickTimeThreshold: this.clickTimeThreshold,
                clickDistThreshold: this.clickDistThreshold,
                tooltip:    $.getString( "Tooltips.PreviousPage" ),
                srcRest:    resolveUrl( this.prefixUrl, navImages.previous.REST ),
                srcGroup:   resolveUrl( this.prefixUrl, navImages.previous.GROUP ),
                srcHover:   resolveUrl( this.prefixUrl, navImages.previous.HOVER ),
                srcDown:    resolveUrl( this.prefixUrl, navImages.previous.DOWN ),
                onRelease:  onPreviousHandler,
                onFocus:    onFocusHandler,
                onBlur:     onBlurHandler
            });

            this.nextButton = new $.Button({
                element:    this.nextButton ? $.getElement( this.nextButton ) : null,
                clickTimeThreshold: this.clickTimeThreshold,
                clickDistThreshold: this.clickDistThreshold,
                tooltip:    $.getString( "Tooltips.NextPage" ),
                srcRest:    resolveUrl( this.prefixUrl, navImages.next.REST ),
                srcGroup:   resolveUrl( this.prefixUrl, navImages.next.GROUP ),
                srcHover:   resolveUrl( this.prefixUrl, navImages.next.HOVER ),
                srcDown:    resolveUrl( this.prefixUrl, navImages.next.DOWN ),
                onRelease:  onNextHandler,
                onFocus:    onFocusHandler,
                onBlur:     onBlurHandler
            });

            if( !this.navPrevNextWrap ){
                this.previousButton.disable();
            }

            if( useGroup ){
                this.paging = new $.ButtonGroup({
                    buttons: [
                        this.previousButton,
                        this.nextButton
                    ],
                    clickTimeThreshold: this.clickTimeThreshold,
                    clickDistThreshold: this.clickDistThreshold
                });

                this.pagingControl = this.paging.element;

                if( this.toolbar ){
                    this.toolbar.addControl(
                        this.pagingControl,
                        {anchor: $.ControlAnchor.BOTTOM_RIGHT}
                    );
                }else{
                    this.addControl(
                        this.pagingControl,
                        {anchor: $.ControlAnchor.TOP_LEFT}
                    );
                }
            }
        }
        return this;
    },


    /**
     * @function
     * @name OpenSeadragon.Viewer.prototype.bindStandardControls
     * @return {OpenSeadragon.Viewer} Chainable.
     */
    bindStandardControls: function(){
        //////////////////////////////////////////////////////////////////////////
        // Navigation Controls
        //////////////////////////////////////////////////////////////////////////
        var beginZoomingInHandler   = $.delegate( this, beginZoomingIn ),
            endZoomingHandler       = $.delegate( this, endZooming ),
            doSingleZoomInHandler   = $.delegate( this, doSingleZoomIn ),
            beginZoomingOutHandler  = $.delegate( this, beginZoomingOut ),
            doSingleZoomOutHandler  = $.delegate( this, doSingleZoomOut ),
            onHomeHandler           = $.delegate( this, onHome ),
            onFullPageHandler       = $.delegate( this, onFullPage ),
            onFocusHandler          = $.delegate( this, onFocus ),
            onBlurHandler           = $.delegate( this, onBlur ),
            navImages               = this.navImages,
            buttons                 = [],
            useGroup                = true ;


        if( this.showNavigationControl ){

            if( this.zoomInButton || this.zoomOutButton || this.homeButton || this.fullPageButton ){
                //if we are binding to custom buttons then layout and
                //grouping is the responsibility of the page author
                useGroup = false;
            }

            buttons.push( this.zoomInButton = new $.Button({
                element:    this.zoomInButton ? $.getElement( this.zoomInButton ) : null,
                clickTimeThreshold: this.clickTimeThreshold,
                clickDistThreshold: this.clickDistThreshold,
                tooltip:    $.getString( "Tooltips.ZoomIn" ),
                srcRest:    resolveUrl( this.prefixUrl, navImages.zoomIn.REST ),
                srcGroup:   resolveUrl( this.prefixUrl, navImages.zoomIn.GROUP ),
                srcHover:   resolveUrl( this.prefixUrl, navImages.zoomIn.HOVER ),
                srcDown:    resolveUrl( this.prefixUrl, navImages.zoomIn.DOWN ),
                onPress:    beginZoomingInHandler,
                onRelease:  endZoomingHandler,
                onClick:    doSingleZoomInHandler,
                onEnter:    beginZoomingInHandler,
                onExit:     endZoomingHandler,
                onFocus:    onFocusHandler,
                onBlur:     onBlurHandler
            }));

            buttons.push( this.zoomOutButton = new $.Button({
                element:    this.zoomOutButton ? $.getElement( this.zoomOutButton ) : null,
                clickTimeThreshold: this.clickTimeThreshold,
                clickDistThreshold: this.clickDistThreshold,
                tooltip:    $.getString( "Tooltips.ZoomOut" ),
                srcRest:    resolveUrl( this.prefixUrl, navImages.zoomOut.REST ),
                srcGroup:   resolveUrl( this.prefixUrl, navImages.zoomOut.GROUP ),
                srcHover:   resolveUrl( this.prefixUrl, navImages.zoomOut.HOVER ),
                srcDown:    resolveUrl( this.prefixUrl, navImages.zoomOut.DOWN ),
                onPress:    beginZoomingOutHandler,
                onRelease:  endZoomingHandler,
                onClick:    doSingleZoomOutHandler,
                onEnter:    beginZoomingOutHandler,
                onExit:     endZoomingHandler,
                onFocus:    onFocusHandler,
                onBlur:     onBlurHandler
            }));

            buttons.push( this.homeButton = new $.Button({
                element:    this.homeButton ? $.getElement( this.homeButton ) : null,
                clickTimeThreshold: this.clickTimeThreshold,
                clickDistThreshold: this.clickDistThreshold,
                tooltip:    $.getString( "Tooltips.Home" ),
                srcRest:    resolveUrl( this.prefixUrl, navImages.home.REST ),
                srcGroup:   resolveUrl( this.prefixUrl, navImages.home.GROUP ),
                srcHover:   resolveUrl( this.prefixUrl, navImages.home.HOVER ),
                srcDown:    resolveUrl( this.prefixUrl, navImages.home.DOWN ),
                onRelease:  onHomeHandler,
                onFocus:    onFocusHandler,
                onBlur:     onBlurHandler
            }));

            buttons.push( this.fullPageButton = new $.Button({
                element:    this.fullPageButton ? $.getElement( this.fullPageButton ) : null,
                clickTimeThreshold: this.clickTimeThreshold,
                clickDistThreshold: this.clickDistThreshold,
                tooltip:    $.getString( "Tooltips.FullPage" ),
                srcRest:    resolveUrl( this.prefixUrl, navImages.fullpage.REST ),
                srcGroup:   resolveUrl( this.prefixUrl, navImages.fullpage.GROUP ),
                srcHover:   resolveUrl( this.prefixUrl, navImages.fullpage.HOVER ),
                srcDown:    resolveUrl( this.prefixUrl, navImages.fullpage.DOWN ),
                onRelease:  onFullPageHandler,
                onFocus:    onFocusHandler,
                onBlur:     onBlurHandler
            }));

            if( useGroup ){
                this.buttons = new $.ButtonGroup({
                    buttons:            buttons,
                    clickTimeThreshold: this.clickTimeThreshold,
                    clickDistThreshold: this.clickDistThreshold
                });

                this.navControl  = this.buttons.element;
                this.addHandler( 'open', $.delegate( this, lightUp ) );

                if( this.toolbar ){
                    this.toolbar.addControl(
                        this.navControl,
                        {anchor: $.ControlAnchor.TOP_LEFT}
                    );
                }else{
                    this.addControl(
                        this.navControl,
                        {anchor: $.ControlAnchor.TOP_LEFT}
                    );
                }
            }

        }
        return this;
    },


    /**
     * @function
     * @name OpenSeadragon.Viewer.prototype.goToPage
     * @return {OpenSeadragon.Viewer} Chainable.
     */
    goToPage: function( page ){
        //page is a 1 based index so normalize now
        //page = page;
        this.raiseEvent( 'page', { page: page, viewer: this } );

        if( this.tileSources.length > page ){

            THIS[ this.hash ].sequence = page;

            if( this.nextButton ){
                if( ( this.tileSources.length - 1 ) === page  ){
                    //Disable next button
                    if(!this.navPrevNextWrap){
                        this.nextButton.disable();
                    }
                } else {
                    this.nextButton.enable();
                }
            }
            if( this.previousButton ){
                if( page > 0 ){
                    //Enable previous button
                    this.previousButton.enable();
                } else {
                    if(!this.navPrevNextWrap){
                        this.previousButton.disable();
                    }
                }
            }

            this.open( this.tileSources[ page ] );
        }

        if( $.isFunction( this.onPageChange ) ){
            this.onPageChange({
                page: page,
                viewer: this
            });
        }
        if( this.referenceStrip ){
            this.referenceStrip.setFocus( page );
        }
        return this;
    }

});

/**
 * @function
 * @private
 */
function openTileSource( viewer, source ) {
    var _this = viewer,
        overlay,
        i;

    if ( _this.source ) {
        _this.close( );
    }

    _this.canvas.innerHTML = "";
    THIS[ _this.hash ].prevContainerSize = $.getElementSize( _this.container );


    if( _this.collectionMode ){
        _this.source = new $.TileSourceCollection({
            rows: _this.collectionRows,
            layout: _this.collectionLayout,
            tileSize: _this.collectionTileSize,
            tileSources: _this.tileSources,
            tileMargin: _this.collectionTileMargin
        });
        _this.viewport = _this.viewport ? _this.viewport : new $.Viewport({
            collectionMode:         true,
            collectionTileSource:   _this.source,
            containerSize:          THIS[ _this.hash ].prevContainerSize,
            contentSize:            _this.source.dimensions,
            springStiffness:        _this.springStiffness,
            animationTime:          _this.animationTime,
            showNavigator:          false,
            minZoomImageRatio:      1,
            maxZoomPixelRatio:      1,
            viewer:                 _this //,
            //TODO: figure out how to support these in a way that makes sense
            //minZoomLevel:           this.minZoomLevel,
            //maxZoomLevel:           this.maxZoomLevel
        });
    }else{
        if( source ){
            _this.source = source;
        }
        _this.viewport = _this.viewport ? _this.viewport : new $.Viewport({
            containerSize:      THIS[ _this.hash ].prevContainerSize,
            contentSize:        _this.source.dimensions,
            springStiffness:    _this.springStiffness,
            animationTime:      _this.animationTime,
            minZoomImageRatio:  _this.minZoomImageRatio,
            maxZoomPixelRatio:  _this.maxZoomPixelRatio,
            visibilityRatio:    _this.visibilityRatio,
            wrapHorizontal:     _this.wrapHorizontal,
            wrapVertical:       _this.wrapVertical,
            defaultZoomLevel:   _this.defaultZoomLevel,
            minZoomLevel:       _this.minZoomLevel,
            maxZoomLevel:       _this.maxZoomLevel,
            viewer:             _this
        });
    }

    if( _this.preserveViewport ){
        _this.viewport.resetContentSize( _this.source.dimensions );
    }

    _this.source.overlays = _this.source.overlays || [];

    _this.drawer = new $.Drawer({
        viewer:             _this,
        source:             _this.source,
        viewport:           _this.viewport,
        element:            _this.canvas,
        overlays:           [].concat( _this.overlays ).concat( _this.source.overlays ),
        maxImageCacheCount: _this.maxImageCacheCount,
        imageLoaderLimit:   _this.imageLoaderLimit,
        minZoomImageRatio:  _this.minZoomImageRatio,
        wrapHorizontal:     _this.wrapHorizontal,
        wrapVertical:       _this.wrapVertical,
        immediateRender:    _this.immediateRender,
        blendTime:          _this.blendTime,
        alwaysBlend:        _this.alwaysBlend,
        minPixelRatio:      _this.collectionMode ? 0 : _this.minPixelRatio,
        timeout:            _this.timeout,
        debugMode:          _this.debugMode,
        debugGridColor:     _this.debugGridColor
    });

    //Instantiate a navigator if configured
    if ( _this.showNavigator  && !_this.collectionMode ){
        // Note: By passing the fully parsed source, the navigator doesn't
        // have to load it again.
        if ( _this.navigator ) {
            _this.navigator.open( source );
        } else {
            _this.navigator = new $.Navigator({
                id:          _this.navigatorId,
                position:    _this.navigatorPosition,
                sizeRatio:   _this.navigatorSizeRatio,
                height:      _this.navigatorHeight,
                width:       _this.navigatorWidth,
                tileSources: source,
                tileHost:    _this.tileHost,
                prefixUrl:   _this.prefixUrl,
                overlays:    _this.overlays,
                viewer:      _this
            });
        }
    }

    //Instantiate a referencestrip if configured
    if ( _this.showReferenceStrip  && !_this.referenceStrip ){
        _this.referenceStrip = new $.ReferenceStrip({
            id:          _this.referenceStripElement,
            position:    _this.referenceStripPosition,
            sizeRatio:   _this.referenceStripSizeRatio,
            scroll:      _this.referenceStripScroll,
            height:      _this.referenceStripHeight,
            width:       _this.referenceStripWidth,
            tileSources: _this.tileSources,
            tileHost:    _this.tileHost,
            prefixUrl:   _this.prefixUrl,
            overlays:    _this.overlays,
            viewer:      _this
        });
    }

    //this.profiler = new $.Profiler();

    THIS[ _this.hash ].animating = false;
    THIS[ _this.hash ].forceRedraw = true;
    _this._updateRequestId = scheduleUpdate( _this, updateMulti );

    //Assuming you had programatically created a bunch of overlays
    //and added them via configuration
    for ( i = 0; i < _this.overlayControls.length; i++ ) {

        overlay = _this.overlayControls[ i ];

        if ( overlay.point ) {

            _this.drawer.addOverlay(
                overlay.id,
                new $.Point(
                    overlay.point.X,
                    overlay.point.Y
                ),
                $.OverlayPlacement.TOP_LEFT
            );

        } else {

            _this.drawer.addOverlay(
                overlay.id,
                new $.Rect(
                    overlay.rect.Point.X,
                    overlay.rect.Point.Y,
                    overlay.rect.Width,
                    overlay.rect.Height
                ),
                overlay.placement
            );

        }
    }
    VIEWERS[ _this.hash ] = _this;

    _this.raiseEvent( 'open', { source: source, viewer: _this } );

    return _this;
}




///////////////////////////////////////////////////////////////////////////////
// Schedulers provide the general engine for animation
///////////////////////////////////////////////////////////////////////////////
<<<<<<< HEAD
function scheduleUpdate( viewer, updateFunc ){
=======
function scheduleUpdate( viewer, updateFunc, prevUpdateTime ){
    var currentTime,
        targetTime,
        deltaTime;

    if ( THIS[ viewer.hash ].animating ) {
        return $.requestAnimationFrame( function(){
            updateFunc( viewer );
        } );
    }

    currentTime     = +new Date();
    prevUpdateTime  = prevUpdateTime ? prevUpdateTime : currentTime;
    // 60 frames per second is ideal
    targetTime      = prevUpdateTime + 1000 / 60;
    deltaTime       = Math.max( 1, targetTime - currentTime );

>>>>>>> b7eec5d6
    return $.requestAnimationFrame( function(){
        updateFunc( viewer );
    } );
}


//provides a sequence in the fade animation
function scheduleControlsFade( viewer ) {
    $.requestAnimationFrame( function(){
        updateControlsFade( viewer );
    });
}


//initiates an animation to hide the controls
function beginControlsAutoHide( viewer ) {
    if ( !viewer.autoHideControls ) {
        return;
    }
    viewer.controlsShouldFade = true;
    viewer.controlsFadeBeginTime =
        +new Date() +
        viewer.controlsFadeDelay;

    window.setTimeout( function(){
        scheduleControlsFade( viewer );
    }, viewer.controlsFadeDelay );
}


//determines if fade animation is done or continues the animation
function updateControlsFade( viewer ) {
    var currentTime,
        deltaTime,
        opacity,
        i;
    if ( viewer.controlsShouldFade ) {
        currentTime = new Date().getTime();
        deltaTime = currentTime - viewer.controlsFadeBeginTime;
        opacity = 1.0 - deltaTime / viewer.controlsFadeLength;

        opacity = Math.min( 1.0, opacity );
        opacity = Math.max( 0.0, opacity );

        for ( i = viewer.controls.length - 1; i >= 0; i--) {
            if (viewer.controls[ i ].autoFade) {
                viewer.controls[ i ].setOpacity( opacity );
            }
        }

        if ( opacity > 0 ) {
            // fade again
            scheduleControlsFade( viewer );
        }
    }
}


//stop the fade animation on the controls and show them
function abortControlsAutoHide( viewer ) {
    var i;
    viewer.controlsShouldFade = false;
    for ( i = viewer.controls.length - 1; i >= 0; i-- ) {
        viewer.controls[ i ].setOpacity( 1.0 );
    }
}



///////////////////////////////////////////////////////////////////////////////
// Default view event handlers.
///////////////////////////////////////////////////////////////////////////////
function onFocus(){
    abortControlsAutoHide( this );
}

function onBlur(){
    beginControlsAutoHide( this );

}

function onCanvasClick( tracker, position, quick, shift ) {
    var zoomPreClick,
        factor;
    if ( this.viewport && quick ) {    // ignore clicks where mouse moved
        zoomPerClick = this.zoomPerClick;
        factor = shift ? 1.0 / zoomPerClick : zoomPerClick;
        this.viewport.zoomBy(
            factor,
            this.viewport.pointFromPixel( position, true )
        );
        this.viewport.applyConstraints();
    }
    this.raiseEvent( 'canvas-click', {
        tracker: tracker,
        position: position,
        quick: quick,
        shift: shift
    });
}

function onCanvasDrag( tracker, position, delta, shift ) {
    if ( this.viewport ) {
        if( !this.panHorizontal ){
            delta.x = 0;
        }
        if( !this.panVertical ){
            delta.y = 0;
        }
        this.viewport.panBy(
            this.viewport.deltaPointsFromPixels(
                delta.negate()
            )
        );
        if( this.constrainDuringPan ){
            this.viewport.applyConstraints();
        }
    }
    this.raiseEvent( 'canvas-click', {
        tracker: tracker,
        position: position,
        delta: delta,
        shift: shift
    });
}

function onCanvasRelease( tracker, position, insideElementPress, insideElementRelease ) {
    if ( insideElementPress && this.viewport ) {
        this.viewport.applyConstraints();
    }
    this.raiseEvent( 'canvas-release', {
        tracker: tracker,
        position: position,
        insideElementPress: insideElementPress,
        insideElementRelease: insideElementRelease
    });
}

function onCanvasScroll( tracker, position, scroll, shift ) {
    var factor;
    if ( this.viewport ) {
        factor = Math.pow( this.zoomPerScroll, scroll );
        this.viewport.zoomBy(
            factor,
            this.viewport.pointFromPixel( position, true )
        );
        this.viewport.applyConstraints();
    }
    this.raiseEvent( 'canvas-scroll', {
        tracker: tracker,
        position: position,
        scroll: scroll,
        shift: shift
    });
    //cancels event
    return false;
}

function onContainerExit( tracker, position, buttonDownElement, buttonDownAny ) {
    if ( !buttonDownElement ) {
        THIS[ this.hash ].mouseInside = false;
        if ( !THIS[ this.hash ].animating ) {
            beginControlsAutoHide( this );
        }
    }
    this.raiseEvent( 'container-exit', {
        tracker: tracker,
        position: position,
        buttonDownElement: buttonDownElement,
        buttonDownAny: buttonDownAny
    });
}

function onContainerRelease( tracker, position, insideElementPress, insideElementRelease ) {
    if ( !insideElementRelease ) {
        THIS[ this.hash ].mouseInside = false;
        if ( !THIS[ this.hash ].animating ) {
            beginControlsAutoHide( this );
        }
    }
    this.raiseEvent( 'container-release', {
        tracker: tracker,
        position: position,
        insideElementPress: insideElementPress,
        insideElementRelease: insideElementRelease
    });
}

function onContainerEnter( tracker, position, buttonDownElement, buttonDownAny ) {
    THIS[ this.hash ].mouseInside = true;
    abortControlsAutoHide( this );
    this.raiseEvent( 'container-enter', {
        tracker: tracker,
        position: position,
        buttonDownElement: buttonDownElement,
        buttonDownAny: buttonDownAny
    });
}


///////////////////////////////////////////////////////////////////////////////
// Page update routines ( aka Views - for future reference )
///////////////////////////////////////////////////////////////////////////////

function updateMulti( viewer ) {
    if ( !viewer.source ) {
        viewer._updateRequestId = null;
        return;
    }

    updateOnce( viewer );

    // Request the next frame, unless we've been closed during the updateOnce()
    if ( viewer.source ) {
        viewer._updateRequestId = scheduleUpdate( viewer, updateMulti );
    }
}

function updateOnce( viewer ) {

    var containerSize,
        animated;

    if ( !viewer.source ) {
        return;
    }

    //viewer.profiler.beginUpdate();

    containerSize = $.getElementSize( viewer.container );
    if ( !containerSize.equals( THIS[ viewer.hash ].prevContainerSize ) ) {
        // maintain image position
        viewer.viewport.resize( containerSize, true );
        THIS[ viewer.hash ].prevContainerSize = containerSize;
    }

    animated = viewer.viewport.update();

    if( viewer.referenceStrip ){
        animated = viewer.referenceStrip.update( viewer.viewport ) || animated;
    }

    if ( !THIS[ viewer.hash ].animating && animated ) {
        viewer.raiseEvent( "animationstart" );
        abortControlsAutoHide( viewer );
    }

    if ( animated ) {
        viewer.drawer.update();
        if( viewer.navigator ){
            viewer.navigator.update( viewer.viewport );
        }
        viewer.raiseEvent( "animation" );
    } else if ( THIS[ viewer.hash ].forceRedraw || viewer.drawer.needsUpdate() ) {
        viewer.drawer.update();
        if( viewer.navigator ){
            viewer.navigator.update( viewer.viewport );
        }
        THIS[ viewer.hash ].forceRedraw = false;
    }

    if ( THIS[ viewer.hash ].animating && !animated ) {
        viewer.raiseEvent( "animationfinish" );

        if ( !THIS[ viewer.hash ].mouseInside ) {
            beginControlsAutoHide( viewer );
        }
    }

    THIS[ viewer.hash ].animating = animated;

    //viewer.profiler.endUpdate();
}



///////////////////////////////////////////////////////////////////////////////
// Navigation Controls
///////////////////////////////////////////////////////////////////////////////
function resolveUrl( prefix, url ) {
    return prefix ? prefix + url : url;
}



function beginZoomingIn() {
    THIS[ this.hash ].lastZoomTime = +new Date();
    THIS[ this.hash ].zoomFactor = this.zoomPerSecond;
    THIS[ this.hash ].zooming = true;
    scheduleZoom( this );
}


function beginZoomingOut() {
    THIS[ this.hash ].lastZoomTime = +new Date();
    THIS[ this.hash ].zoomFactor = 1.0 / this.zoomPerSecond;
    THIS[ this.hash ].zooming = true;
    scheduleZoom( this );
}


function endZooming() {
    THIS[ this.hash ].zooming = false;
}


function scheduleZoom( viewer ) {
    $.requestAnimationFrame( $.delegate( viewer, doZoom ) );
}


function doZoom() {
    var currentTime,
        deltaTime,
        adjustFactor;

    if ( THIS[ this.hash ].zooming && this.viewport) {
        currentTime     = +new Date();
        deltaTime       = currentTime - THIS[ this.hash ].lastZoomTime;
        adjustedFactor  = Math.pow( THIS[ this.hash ].zoomFactor, deltaTime / 1000 );

        this.viewport.zoomBy( adjustedFactor );
        this.viewport.applyConstraints();
        THIS[ this.hash ].lastZoomTime = currentTime;
        scheduleZoom( this );
    }
}


function doSingleZoomIn() {
    if ( this.viewport ) {
        THIS[ this.hash ].zooming = false;
        this.viewport.zoomBy(
            this.zoomPerClick / 1.0
        );
        this.viewport.applyConstraints();
    }
}


function doSingleZoomOut() {
    if ( this.viewport ) {
        THIS[ this.hash ].zooming = false;
        this.viewport.zoomBy(
            1.0 / this.zoomPerClick
        );
        this.viewport.applyConstraints();
    }
}


function lightUp() {
    this.buttons.emulateEnter();
    this.buttons.emulateExit();
}


function onHome() {
    if ( this.viewport ) {
        this.viewport.goHome();
    }
}


function onFullPage() {
    this.setFullPage( !this.isFullPage() );
    // correct for no mouseout event on change
    if( this.buttons ){
        this.buttons.emulateExit();
    }
    this.fullPageButton.element.focus();
    if ( this.viewport ) {
        this.viewport.applyConstraints();
    }
}


function onPrevious(){
    var previous = THIS[ this.hash ].sequence - 1;
    if(this.navPrevNextWrap && previous < 0){
        previous += this.tileSources.length;
    }
    this.goToPage( previous );
}


function onNext(){
    var next = THIS[ this.hash ].sequence + 1;
    if(this.navPrevNextWrap && next >= this.tileSources.length){
        next = 0;
    }
    this.goToPage( next );
}


}( OpenSeadragon ));<|MERGE_RESOLUTION|>--- conflicted
+++ resolved
@@ -1241,27 +1241,7 @@
 ///////////////////////////////////////////////////////////////////////////////
 // Schedulers provide the general engine for animation
 ///////////////////////////////////////////////////////////////////////////////
-<<<<<<< HEAD
 function scheduleUpdate( viewer, updateFunc ){
-=======
-function scheduleUpdate( viewer, updateFunc, prevUpdateTime ){
-    var currentTime,
-        targetTime,
-        deltaTime;
-
-    if ( THIS[ viewer.hash ].animating ) {
-        return $.requestAnimationFrame( function(){
-            updateFunc( viewer );
-        } );
-    }
-
-    currentTime     = +new Date();
-    prevUpdateTime  = prevUpdateTime ? prevUpdateTime : currentTime;
-    // 60 frames per second is ideal
-    targetTime      = prevUpdateTime + 1000 / 60;
-    deltaTime       = Math.max( 1, targetTime - currentTime );
-
->>>>>>> b7eec5d6
     return $.requestAnimationFrame( function(){
         updateFunc( viewer );
     } );
