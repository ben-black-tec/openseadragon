--- conflicted
+++ resolved
@@ -1,11 +1,5 @@
 (function( $ ){
-<<<<<<< HEAD
     var TILE_CACHE       = {};
-=======
-    var TILE_CACHE       = {},
-        TILE_CACHE_STACK = [],
-        TILE_CACHE_MAX   = 256;
->>>>>>> 6d4d7cc8
 /**
  * @class
  * @param {Number} level The zoom level this tile belongs to.
@@ -177,17 +171,12 @@
 
         }
 
-<<<<<<< HEAD
         if( !TILE_CACHE[ this.url ] ){
-=======
-        if( !TILE_CACHE[ this.image.src ] ){
->>>>>>> 6d4d7cc8
             canvas = document.createElement( 'canvas' );
             canvas.width = this.image.width;
             canvas.height = this.image.height;
             rendered = canvas.getContext('2d');
             rendered.drawImage( this.image, 0, 0 );
-<<<<<<< HEAD
             TILE_CACHE[ this.url ] = rendered;
             //since we are caching the prerendered image on a canvas
             //allow the image to not be held in memory
@@ -195,12 +184,7 @@
         }
 
         rendered = TILE_CACHE[ this.url ];
-=======
-            TILE_CACHE[ this.image.src ] = rendered;
-        }
-
-        rendered = TILE_CACHE[ this.image.src ];
->>>>>>> 6d4d7cc8
+        
         //rendered.save();
         context.drawImage( 
             rendered.canvas, 
